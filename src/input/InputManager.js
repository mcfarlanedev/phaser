/**
 * @author       Richard Davey <rich@photonstorm.com>
 * @copyright    2018 Photon Storm Ltd.
 * @license      {@link https://github.com/photonstorm/phaser/blob/master/license.txt|MIT License}
 */

var Class = require('../utils/Class');
var EventEmitter = require('eventemitter3');
var Gamepad = require('./gamepad/GamepadManager');
var Keyboard = require('./keyboard/KeyboardManager');
var Mouse = require('./mouse/MouseManager');
var Pointer = require('./Pointer');
var Rectangle = require('../geom/rectangle/Rectangle');
var Touch = require('./touch/TouchManager');
var TransformMatrix = require('../gameobjects/components/TransformMatrix');
var TransformXY = require('../math/TransformXY');

/**
 * @classdesc
 * [description]
 *
 * @class InputManager
 * @memberOf Phaser.Input
 * @constructor
 * @since 3.0.0
 *
 * @param {Phaser.Game} game - [description]
 * @param {object} config - [description]
 */
var InputManager = new Class({

    initialize:

    function InputManager (game, config)
    {
        /**
         * [description]
         *
         * @name Phaser.Input.InputManager#game
         * @type {Phaser.Game}
         * @since 3.0.0
         */
        this.game = game;

        /**
         * [description]
         *
         * @name Phaser.Input.InputManager#canvas
         * @type {HTMLCanvasElement}
         * @since 3.0.0
         */
        this.canvas;

        /**
         * [description]
         *
         * @name Phaser.Input.InputManager#config
         * @type {object}
         * @since 3.0.0
         */
        this.config = config;

        /**
         * [description]
         *
         * @name Phaser.Input.InputManager#enabled
         * @type {boolean}
         * @default true
         * @since 3.0.0
         */
        this.enabled = true;

        /**
         * [description]
         *
         * @name Phaser.Input.InputManager#events
         * @type {Phaser.Events.EventEmitter}
         * @since 3.0.0
         */
        this.events = new EventEmitter();

        /**
         * Standard FIFO queue.
         *
         * @name Phaser.Input.InputManager#queue
         * @type {array}
         * @default []
         * @since 3.0.0
         */
        this.queue = [];

        /**
         * [description]
         *
         * @name Phaser.Input.InputManager#keyboard
         * @type {Phaser.Input.Keyboard.KeyboardManager}
         * @since 3.0.0
         */
        this.keyboard = new Keyboard(this);

        /**
         * [description]
         *
         * @name Phaser.Input.InputManager#mouse
         * @type {Phaser.Input.Mouse.MouseManager}
         * @since 3.0.0
         */
        this.mouse = new Mouse(this);

        /**
         * [description]
         *
         * @name Phaser.Input.InputManager#touch
         * @type {Phaser.Input.Touch.TouchManager}
         * @since 3.0.0
         */
        this.touch = new Touch(this);

        /**
         * [description]
         *
         * @name Phaser.Input.InputManager#gamepad
         * @type {Phaser.Input.Gamepad.GamepadManager}
         * @since 3.0.0
         */
        this.gamepad = new Gamepad(this);

        /**
         * [description]
         *
         * @name Phaser.Input.InputManager#activePointer
         * @type {Phaser.Input.Pointer}
         * @since 3.0.0
         */
        this.activePointer = new Pointer(this, 0);

        /**
         * [description]
         *
         * @name Phaser.Input.InputManager#scale
         * @type {{x:number,y:number}}
         * @since 3.0.0
         */
        this.scale = { x: 1, y: 1 };

        /**
         * If the top-most Scene in the Scene List receives an input it will stop input from
         * propagating any lower down the scene list, i.e. if you have a UI Scene at the top
         * and click something on it, that click will not then be passed down to any other
         * Scene below. Disable this to have input events passed through all Scenes, all the time.
         *
         * @name Phaser.Input.InputManager#globalTopOnly
         * @type {boolean}
         * @default true
         * @since 3.0.0
         */
        this.globalTopOnly = true;

        /**
         * [description]
         *
         * @name Phaser.Input.InputManager#ignoreEvents
         * @type {boolean}
         * @default false
         * @since 3.0.0
         */
        this.ignoreEvents = false;

        /**
         * [description]
         *
         * @name Phaser.Input.InputManager#bounds
         * @type {Phaser.Geom.Rectangle}
         * @since 3.0.0
         */
        this.bounds = new Rectangle();

        /**
         * [description]
         *
         * @name Phaser.Input.InputManager#_tempPoint
         * @type {{x:number,y:number}}
         * @private
         * @since 3.0.0
         */
        this._tempPoint = { x: 0, y: 0 };

        /**
         * [description]
         *
         * @name Phaser.Input.InputManager#_tempHitTest
         * @type {array}
         * @private
         * @default []
         * @since 3.0.0
         */
        this._tempHitTest = [];

        /**
         * [description]
         *
         * @name Phaser.Input.InputManager#_tempMatrix
         * @type {Phaser.GameObjects.Components.TransformMatrix}
         * @private
         * @since 3.4.0
         */
        this._tempMatrix = new TransformMatrix();

        game.events.once('boot', this.boot, this);
    },

    /**
     * The Boot handler is called by Phaser.Game when it first starts up.
     * The renderer is available by now.
     *
     * @method Phaser.Input.InputManager#boot
     * @since 3.0.0
     */
    boot: function ()
    {
        this.canvas = this.game.canvas;

        this.updateBounds();

        this.keyboard.boot();
        this.mouse.boot();
        this.touch.boot();
        this.gamepad.boot();

        this.game.events.once('destroy', this.destroy, this);
    },

    /**
     * [description]
     *
     * @method Phaser.Input.InputManager#updateBounds
     * @since 3.0.0
     */
    updateBounds: function ()
    {
        var bounds = this.bounds;

        var clientRect = this.canvas.getBoundingClientRect();

        bounds.x = clientRect.left + window.pageXOffset - document.documentElement.clientLeft;
        bounds.y = clientRect.top + window.pageYOffset - document.documentElement.clientTop;
        bounds.width = clientRect.width;
        bounds.height = clientRect.height;
    },

    /**
     * [description]
     *
     * @method Phaser.Input.InputManager#resize
     * @since 3.2.0
     */
    resize: function ()
    {
        this.updateBounds();

        //  Game config size
        var gw = this.game.config.width;
        var gh = this.game.config.height;

        //  Actual canvas size
        var bw = this.bounds.width;
        var bh = this.bounds.height;

        //  Scale factor
        this.scale.x = gw / bw;
        this.scale.y = gh / bh;
    },

    /**
     * [description]
     *
     * @method Phaser.Input.InputManager#update
     * @since 3.0.0
     *
     * @param {number} time - [description]
     */
    update: function (time)
    {
        this.keyboard.update();
        this.gamepad.update();

        this.ignoreEvents = false;

        var len = this.queue.length;

        //  Currently just 1 pointer supported
        var pointer = this.activePointer;

        pointer.reset();

        if (!this.enabled || len === 0)
        {
            return;
        }

        this.updateBounds();

        this.scale.x = this.game.config.width / this.bounds.width;
        this.scale.y = this.game.config.height / this.bounds.height;

        //  Clears the queue array, and also means we don't work on array data that could potentially
        //  be modified during the processing phase
        var queue = this.queue.splice(0, len);

        //  Process the event queue, dispatching all of the events that have stored up
        for (var i = 0; i < len; i++)
        {
            var event = queue[i];

            //  TODO: Move to CONSTs so we can do integer comparisons instead of strings.
            switch (event.type)
            {
                case 'mousemove':

                    pointer.move(event, time);
                    break;

                case 'mousedown':

                    pointer.down(event, time);
                    break;

                case 'mouseup':

                    pointer.up(event, time);
                    break;

                case 'touchmove':

                    pointer.touchmove(event, time);
                    break;

                case 'touchstart':

                    pointer.touchstart(event, time);
                    break;

                case 'touchend':

                    pointer.touchend(event, time);
                    break;

                case 'pointerlockchange':

                    this.events.emit('pointerlockchange', event, this.mouse.locked);
                    break;
            }
        }
    },

    /**
     * Will always return an array.
     * Array contains matching Interactive Objects.
     * Array will be empty if no objects were matched.
     * x/y = pointer x/y (un-translated)
     *
     * @method Phaser.Input.InputManager#hitTest
     * @since 3.0.0
     *
     * @param {number} x - [description]
     * @param {number} y - [description]
     * @param {array} gameObjects - [description]
     * @param {Phaser.Cameras.Scene2D.Camera} camera - [description]
     * @param {array} output - [description]
     *
     * @return {array} [description]
     */
    hitTest: function (x, y, gameObjects, camera, output)
    {
        if (output === undefined) { output = this._tempHitTest; }

        var tempPoint = this._tempPoint;
        var cameraW = camera.width;
        var cameraH = camera.height;

        output.length = 0;

        if (!(x >= camera.x && y >= camera.y && x <= camera.x + cameraW && y <= camera.y + cameraH))
        {
            return output;
        }

        //  Stores the world point inside of tempPoint
        camera.getWorldPoint(x, y, tempPoint);

        var culledGameObjects = camera.cull(gameObjects);

        var point = { x: 0, y: 0 };

        var res = this.game.config.resolution;

        var matrix = this._tempMatrix;

        for (var i = 0; i < culledGameObjects.length; i++)
        {
            var gameObject = culledGameObjects[i];

            if (!gameObject.input || !gameObject.input.enabled || !gameObject.willRender())
            {
                continue;
            }

            var px = tempPoint.x * res + (camera.scrollX * gameObject.scrollFactorX) - camera.scrollX;
            var py = tempPoint.y * res + (camera.scrollY * gameObject.scrollFactorY) - camera.scrollY;

            if (gameObject.parentContainer)
            {
<<<<<<< HEAD
                gameObject.getWorldTransformMatrix(matrix, camera);
=======
                gameObject.getWorldTransformMatrix(matrix);
>>>>>>> ccb2ed5f

                TransformXY(px, py, matrix.tx, matrix.ty, matrix.rotation, matrix.scaleX, matrix.scaleY, point);
            }
            else
            {
                TransformXY(px, py, gameObject.x, gameObject.y, gameObject.rotation, gameObject.scaleX, gameObject.scaleY, point);
            }

            if (this.pointWithinHitArea(gameObject, point.x, point.y))
            {
                output.push(gameObject);
            }
        }

        return output;
    },

<<<<<<< HEAD
=======
    /*
>>>>>>> ccb2ed5f
    debugHitTest: function (x, y, gameObject, camera, output)
    {
        if (output === undefined) { output = this._tempHitTest; }

        var tempPoint = this._tempPoint;

        //  Stores the translated world point inside of tempPoint
        camera.getWorldPoint(x, y, tempPoint);

        var point = { x: 0, y: 0 };

        var res = this.game.config.resolution;

        var matrix = this._tempMatrix;

        var px = tempPoint.x * res + (camera.scrollX * gameObject.scrollFactorX) - camera.scrollX;
        var py = tempPoint.y * res + (camera.scrollY * gameObject.scrollFactorY) - camera.scrollY;

        gameObject.getWorldTransformMatrix(matrix);

<<<<<<< HEAD
        matrix.invert();
=======
        // matrix.invert();
>>>>>>> ccb2ed5f
        matrix.transformPoint(px, py, point);

        // var tt = new TransformMatrix();

        // tt.translate(px, py);

        // matrix.invert();
        // matrix.multiply(tt);

        // TransformXY(px, py, matrix.tx, matrix.ty, matrix.rotation, matrix.scaleX, matrix.scaleY, point);

        // point.x = px;
        // point.y = py;

        return [ matrix, point, this.pointWithinHitArea(gameObject, point.x, point.y) ];
    },
<<<<<<< HEAD
=======
    */
>>>>>>> ccb2ed5f

    /**
     * x/y MUST be translated before being passed to this function,
     * unless the gameObject is guaranteed to not be rotated or scaled in any way.
     *
     * @method Phaser.Input.InputManager#pointWithinHitArea
     * @since 3.0.0
     *
     * @param {Phaser.GameObjects.GameObject} gameObject - [description]
     * @param {number} x - [description]
     * @param {number} y - [description]
     *
     * @return {boolean} [description]
     */
    pointWithinHitArea: function (gameObject, x, y)
    {
        var input = gameObject.input;

        //  Normalize the origin
        x += gameObject.displayOriginX;
        y += gameObject.displayOriginY;

        if (input.hitAreaCallback(input.hitArea, x, y, gameObject))
        {
            input.localX = x;
            input.localY = y;

            return true;
        }
        else
        {
            return false;
        }
    },

    /**
     * x/y MUST be translated before being passed to this function,
     * unless the gameObject is guaranteed to not be rotated or scaled in any way.
     *
     * @method Phaser.Input.InputManager#pointWithinInteractiveObject
     * @since 3.0.0
     *
     * @param {Phaser.Input.InteractiveObject} object - [description]
     * @param {number} x - [description]
     * @param {number} y - [description]
     *
     * @return {boolean} [description]
     */
    pointWithinInteractiveObject: function (object, x, y)
    {
        if (!object.hitArea)
        {
            return false;
        }

        //  Normalize the origin
        x += object.gameObject.displayOriginX;
        y += object.gameObject.displayOriginY;

        object.localX = x;
        object.localY = y;

        return object.hitAreaCallback(object.hitArea, x, y, object);
    },

    /**
     * [description]
     *
     * @method Phaser.Input.InputManager#transformX
     * @since 3.0.0
     *
     * @param {number} pageX - [description]
     *
     * @return {number} [description]
     */
    transformX: function (pageX)
    {
        return (pageX - this.bounds.left) * this.scale.x;
    },

    /**
     * [description]
     *
     * @method Phaser.Input.InputManager#transformY
     * @since 3.0.0
     *
     * @param {number} pageY - [description]
     *
     * @return {number} [description]
     */
    transformY: function (pageY)
    {
        return (pageY - this.bounds.top) * this.scale.y;
    },

    /**
     * [description]
     *
     * @method Phaser.Input.InputManager#getOffsetX
     * @since 3.0.0
     *
     * @return {number} [description]
     */
    getOffsetX: function ()
    {
        return this.bounds.left;
    },

    /**
     * [description]
     *
     * @method Phaser.Input.InputManager#getOffsetY
     * @since 3.0.0
     *
     * @return {number} [description]
     */
    getOffsetY: function ()
    {
        return this.bounds.top;
    },

    /**
     * [description]
     *
     * @method Phaser.Input.InputManager#getScaleX
     * @since 3.0.0
     *
     * @return {number} [description]
     */
    getScaleX: function ()
    {
        return this.game.config.width / this.bounds.width;
    },

    /**
     * [description]
     *
     * @method Phaser.Input.InputManager#getScaleY
     * @since 3.0.0
     *
     * @return {number} [description]
     */
    getScaleY: function ()
    {
        return this.game.config.height / this.bounds.height;
    },

    /**
     * [description]
     *
     * @method Phaser.Input.InputManager#destroy
     * @since 3.0.0
     */
    destroy: function ()
    {
        this.events.removeAllListeners();

        this.keyboard.destroy();
        this.mouse.destroy();
        this.touch.destroy();
        this.gamepad.destroy();

        this.activePointer.destroy();

        this.queue = [];

        this.game = null;
    }

});

module.exports = InputManager;<|MERGE_RESOLUTION|>--- conflicted
+++ resolved
@@ -410,11 +410,7 @@
 
             if (gameObject.parentContainer)
             {
-<<<<<<< HEAD
-                gameObject.getWorldTransformMatrix(matrix, camera);
-=======
                 gameObject.getWorldTransformMatrix(matrix);
->>>>>>> ccb2ed5f
 
                 TransformXY(px, py, matrix.tx, matrix.ty, matrix.rotation, matrix.scaleX, matrix.scaleY, point);
             }
@@ -432,10 +428,7 @@
         return output;
     },
 
-<<<<<<< HEAD
-=======
     /*
->>>>>>> ccb2ed5f
     debugHitTest: function (x, y, gameObject, camera, output)
     {
         if (output === undefined) { output = this._tempHitTest; }
@@ -456,11 +449,7 @@
 
         gameObject.getWorldTransformMatrix(matrix);
 
-<<<<<<< HEAD
-        matrix.invert();
-=======
         // matrix.invert();
->>>>>>> ccb2ed5f
         matrix.transformPoint(px, py, point);
 
         // var tt = new TransformMatrix();
@@ -477,10 +466,7 @@
 
         return [ matrix, point, this.pointWithinHitArea(gameObject, point.x, point.y) ];
     },
-<<<<<<< HEAD
-=======
     */
->>>>>>> ccb2ed5f
 
     /**
      * x/y MUST be translated before being passed to this function,
