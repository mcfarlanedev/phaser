/**
* @author       Richard Davey <rich@photonstorm.com>
* @copyright    2016 Photon Storm Ltd.
* @license      {@link https://github.com/photonstorm/phaser/blob/master/license.txt|MIT License}
*/

/**
* An Animation instance contains a single animation and the controls to play it.
*
* It is created by the AnimationManager, consists of Animation.Frame objects and belongs to a single Game Object such as a Sprite.
*
* @class Phaser.Animation
* @constructor
* @param {Phaser.Game} game - A reference to the currently running game.
* @param {Phaser.Sprite} parent - A reference to the owner of this Animation.
* @param {string} name - The unique name for this animation, used in playback commands.
* @param {Phaser.FrameData} frameData - The FrameData object that contains all frames used by this Animation.
* @param {number[]|string[]} frames - An array of numbers or strings indicating which frames to play in which order.
* @param {number} [frameRate=60] - The speed at which the animation should play. The speed is given in frames per second.
* @param {boolean} [loop=false] - Whether or not the animation is looped or just plays once.
*/
Phaser.Animation = function (game, parent, name, frameData, frames, frameRate, loop) {

    if (loop === undefined) { loop = false; }

    /**
    * @property {Phaser.Game} game - A reference to the currently running Game.
    */
    this.game = game;

    /**
    * @property {Phaser.Sprite} _parent - A reference to the parent Sprite that owns this Animation.
    * @private
    */
    this._parent = parent;

    /**
    * @property {Phaser.FrameData} _frameData - The FrameData the Animation uses.
    * @private
    */
    this._frameData = frameData;

    /**
    * @property {string} name - The user defined name given to this Animation.
    */
    this.name = name;

    /**
    * @property {array} _frames
    * @private
    */
    this._frames = [];
    this._frames = this._frames.concat(frames);

    /**
    * @property {number} delay - The delay in ms between each frame of the Animation, based on the given frameRate.
    */
    this.delay = 1000 / frameRate;

    /**
    * @property {boolean} loop - The loop state of the Animation.
    */
    this.loop = loop;

    /**
    * @property {number} loopCount - The number of times the animation has looped since it was last started.
    */
    this.loopCount = 0;

    /**
    * @property {boolean} killOnComplete - Should the parent of this Animation be killed when the animation completes?
    * @default
    */
    this.killOnComplete = false;

    /**
    * @property {boolean} isFinished - The finished state of the Animation. Set to true once playback completes, false during playback.
    * @default
    */
    this.isFinished = false;

    /**
    * @property {boolean} isPlaying - The playing state of the Animation. Set to false once playback completes, true during playback.
    * @default
    */
    this.isPlaying = false;

    /**
    * @property {boolean} isPaused - The paused state of the Animation.
    * @default
    */
    this.isPaused = false;

    /**
    * @property {boolean} _pauseStartTime - The time the animation paused.
    * @private
    * @default
    */
    this._pauseStartTime = 0;

    /**
    * @property {number} _frameIndex
    * @private
    * @default
    */
    this._frameIndex = 0;

    /**
    * @property {number} _frameDiff
    * @private
    * @default
    */
    this._frameDiff = 0;

    /**
    * @property {number} _frameSkip
    * @private
    * @default
    */
    this._frameSkip = 1;

    /**
    * @property {Phaser.Frame} currentFrame - The currently displayed frame of the Animation.
    */
    this.currentFrame = this._frameData.getFrame(this._frames[this._frameIndex]);

    /**
    * @property {Phaser.Signal} onStart - This event is dispatched when this Animation starts playback.
    */
    this.onStart = new Phaser.Signal();

    /**
    * This event is dispatched when the Animation changes frame.
    * By default this event is disabled due to its intensive nature. Enable it with: `Animation.enableUpdate = true`.
    * Note that the event is only dispatched with the current frame. In a low-FPS environment Animations
    * will automatically frame-skip to try and claw back time, so do not base your code on expecting to
    * receive a perfectly sequential set of frames from this event.
    * @property {Phaser.Signal|null} onUpdate
    * @default
    */
    this.onUpdate = null;

    /**
    * @property {Phaser.Signal} onComplete - This event is dispatched when this Animation completes playback. If the animation is set to loop this is never fired, listen for onLoop instead.
    */
    this.onComplete = new Phaser.Signal();

    /**
    * @property {Phaser.Signal} onLoop - This event is dispatched when this Animation loops.
    */
    this.onLoop = new Phaser.Signal();

    /**
     * @property {boolean} isReversed - Indicates if the animation will play backwards.
     * @default
     */
    this.isReversed = false;

    //  Set-up some event listeners
    this.game.onPause.add(this.onPause, this);
    this.game.onResume.add(this.onResume, this);

};

Phaser.Animation.prototype = {

    /**
    * Plays this animation.
    *
    * @method Phaser.Animation#play
    * @param {number} [frameRate=null] - The framerate to play the animation at. The speed is given in frames per second. If not provided the previously set frameRate of the Animation is used.
    * @param {boolean} [loop=false] - Should the animation be looped after playback. If not provided the previously set loop value of the Animation is used.
    * @param {boolean} [killOnComplete=false] - If set to true when the animation completes (only happens if loop=false) the parent Sprite will be killed.
    * @return {Phaser.Animation} - A reference to this Animation instance.
    */
    play: function (frameRate, loop, killOnComplete) {

        if (typeof frameRate === 'number')
        {
            //  If they set a new frame rate then use it, otherwise use the one set on creation
            this.delay = 1000 / frameRate;
        }

        if (typeof loop === 'boolean')
        {
            //  If they set a new loop value then use it, otherwise use the one set on creation
            this.loop = loop;
        }

        if (typeof killOnComplete !== 'undefined')
        {
            //  Remove the parent sprite once the animation has finished?
            this.killOnComplete = killOnComplete;
        }

        this.isPlaying = true;
        this.isFinished = false;
        this.paused = false;
        this.loopCount = 0;

        this._timeLastFrame = this.game.time.time;
        this._timeNextFrame = this.game.time.time + this.delay;

        this._frameIndex = 0;
        this.updateCurrentFrame(false, true);

        this._parent.events.onAnimationStart$dispatch(this._parent, this);

        this.onStart.dispatch(this._parent, this);

        this._parent.animations.currentAnim = this;
        this._parent.animations.currentFrame = this.currentFrame;

        return this;

    },

    /**
    * Sets this animation back to the first frame and restarts the animation.
    *
    * @method Phaser.Animation#restart
    */
    restart: function () {

        this.isPlaying = true;
        this.isFinished = false;
        this.paused = false;
        this.loopCount = 0;

        this._timeLastFrame = this.game.time.time;
        this._timeNextFrame = this.game.time.time + this.delay;

        this._frameIndex = 0;

        this.currentFrame = this._frameData.getFrame(this._frames[this._frameIndex]);

        this._parent.setFrame(this.currentFrame);

        this._parent.animations.currentAnim = this;
        this._parent.animations.currentFrame = this.currentFrame;

        this.onStart.dispatch(this._parent, this);

    },

    /**
    * Sets this animations playback to a given frame with the given ID.
    *
    * @method Phaser.Animation#setFrame
    * @param {string|number} [frameId] - The identifier of the frame to set. Can be the name of the frame, the sprite index of the frame, or the animation-local frame index.
    * @param {boolean} [useLocalFrameIndex=false] - If you provide a number for frameId, should it use the numeric indexes of the frameData, or the 0-indexed frame index local to the animation.
    */
    setFrame: function(frameId, useLocalFrameIndex) {

        var frameIndex;

        if (useLocalFrameIndex === undefined)
        {
            useLocalFrameIndex = false;
        }

        //  Find the index to the desired frame.
        if (typeof frameId === "string")
        {
            for (var i = 0; i < this._frames.length; i++)
            {
                if (this._frameData.getFrame(this._frames[i]).name === frameId)
                {
                    frameIndex = i;
                }
            }
        }
        else if (typeof frameId === "number")
        {
            if (useLocalFrameIndex)
            {
                frameIndex = frameId;
            }
            else
            {
                for (var i = 0; i < this._frames.length; i++)
                {
                    if (this._frames[i] === frameIndex)
                    {
                        frameIndex = i;
                    }
                }
            }
        }

        if (frameIndex)
        {
            //  Set the current frame index to the found index. Subtract 1 so that it animates to the desired frame on update.
            this._frameIndex = frameIndex - 1;

            //  Make the animation update at next update
            this._timeNextFrame = this.game.time.time;

            this.update();
        }

    },

    /**
    * Stops playback of this animation and set it to a finished state. If a resetFrame is provided it will stop playback and set frame to the first in the animation.
    * If `dispatchComplete` is true it will dispatch the complete events, otherwise they'll be ignored.
    *
    * @method Phaser.Animation#stop
    * @param {boolean} [resetFrame=false] - If true after the animation stops the currentFrame value will be set to the first frame in this animation.
    * @param {boolean} [dispatchComplete=false] - Dispatch the Animation.onComplete and parent.onAnimationComplete events?
    */
    stop: function (resetFrame, dispatchComplete) {

        if (resetFrame === undefined) { resetFrame = false; }
        if (dispatchComplete === undefined) { dispatchComplete = false; }

        this.isPlaying = false;
        this.isFinished = true;
        this.paused = false;

        if (resetFrame)
        {
            this.currentFrame = this._frameData.getFrame(this._frames[0]);
            this._parent.setFrame(this.currentFrame);
        }

        if (dispatchComplete)
        {
            this._parent.events.onAnimationComplete$dispatch(this._parent, this);
            this.onComplete.dispatch(this._parent, this);
        }

    },

    /**
    * Called when the Game enters a paused state.
    *
    * @method Phaser.Animation#onPause
    */
    onPause: function () {

        if (this.isPlaying)
        {
            this._frameDiff = this._timeNextFrame - this.game.time.time;
        }

    },

    /**
    * Called when the Game resumes from a paused state.
    *
    * @method Phaser.Animation#onResume
    */
    onResume: function () {

        if (this.isPlaying)
        {
            this._timeNextFrame = this.game.time.time + this._frameDiff;
        }

    },

    /**
    * Updates this animation. Called automatically by the AnimationManager.
    *
    * @method Phaser.Animation#update
    */
    update: function () {

        if (this.isPaused)
        {
            return false;
        }

        if (this.isPlaying && this.game.time.time >= this._timeNextFrame)
        {
            this._frameSkip = 1;

            //  Lagging?
            this._frameDiff = this.game.time.time - this._timeNextFrame;

            this._timeLastFrame = this.game.time.time;

            if (this._frameDiff > this.delay)
            {
                //  We need to skip a frame, work out how many
                this._frameSkip = Math.floor(this._frameDiff / this.delay);
                this._frameDiff -= (this._frameSkip * this.delay);
            }

            //  And what's left now?
            this._timeNextFrame = this.game.time.time + (this.delay - this._frameDiff);

            if (this.isReversed){
                this._frameIndex -= this._frameSkip;
            }else{
                this._frameIndex += this._frameSkip;
            }

            if (!this.isReversed && this._frameIndex >= this._frames.length || this.isReversed && this._frameIndex <= 0)
            {
                if (this.loop)
                {
                    // Update current state before event callback
                    this._frameIndex = Math.abs(this._frameIndex) % this._frames.length;

                    if (this.isReversed){
                        this._frameIndex = this._frames.length - 1 - this._frameIndex;
                    }

                    this.currentFrame = this._frameData.getFrame(this._frames[this._frameIndex]);

                    //  Instead of calling updateCurrentFrame we do it here instead
                    if (this.currentFrame)
                    {
                        this._parent.setFrame(this.currentFrame);
                    }

                    this.loopCount++;
                    this._parent.events.onAnimationLoop$dispatch(this._parent, this);
                    this.onLoop.dispatch(this._parent, this);

                    if (this.onUpdate)
                    {
                        this.onUpdate.dispatch(this, this.currentFrame);

                        // False if the animation was destroyed from within a callback
                        return !!this._frameData;
                    }
                    else
                    {
                        return true;
                    }
                }
                else
                {
                    this.complete();
                    return false;
                }
            }
            else
            {
                return this.updateCurrentFrame(true);
            }
        }

        return false;

    },

    /**
    * Changes the currentFrame per the _frameIndex, updates the display state,
    * and triggers the update signal.
    *
    * Returns true if the current frame update was 'successful', false otherwise.
    *
    * @method Phaser.Animation#updateCurrentFrame
    * @private
    * @param {boolean} signalUpdate - If true the `Animation.onUpdate` signal will be dispatched.
    * @param {boolean} fromPlay - Was this call made from the playing of a new animation?
    * @return {boolean} True if the current frame was updated, otherwise false.
    */
    updateCurrentFrame: function (signalUpdate, fromPlay) {

        if (fromPlay === undefined) { fromPlay = false; }

        if (!this._frameData)
        {
            // The animation is already destroyed, probably from a callback
            return false;
        }

        //  Previous index
        var idx = this.currentFrame.index;

        this.currentFrame = this._frameData.getFrame(this._frames[this._frameIndex]);

        if (this.currentFrame && (fromPlay || (!fromPlay && idx !== this.currentFrame.index)))
        {
            this._parent.setFrame(this.currentFrame);
        }

        if (this.onUpdate && signalUpdate)
        {
            this.onUpdate.dispatch(this, this.currentFrame);

            // False if the animation was destroyed from within a callback
            return !!this._frameData;
        }
        else
        {
            return true;
        }

    },

    /**
    * Advances by the given number of frames in the Animation, taking the loop value into consideration.
    *
    * @method Phaser.Animation#next
    * @param {number} [quantity=1] - The number of frames to advance.
    */
    next: function (quantity) {

        if (quantity === undefined) { quantity = 1; }

        var frame = this._frameIndex + quantity;

        if (frame >= this._frames.length)
        {
            if (this.loop)
            {
                frame %= this._frames.length;
            }
            else
            {
                frame = this._frames.length - 1;
            }
        }

        if (frame !== this._frameIndex)
        {
            this._frameIndex = frame;
            this.updateCurrentFrame(true);
        }

    },

    /**
    * Moves backwards the given number of frames in the Animation, taking the loop value into consideration.
    *
    * @method Phaser.Animation#previous
    * @param {number} [quantity=1] - The number of frames to move back.
    */
    previous: function (quantity) {

        if (quantity === undefined) { quantity = 1; }

        var frame = this._frameIndex - quantity;

        if (frame < 0)
        {
            if (this.loop)
            {
                frame = this._frames.length + frame;
            }
            else
            {
                frame++;
            }
        }

        if (frame !== this._frameIndex)
        {
            this._frameIndex = frame;
            this.updateCurrentFrame(true);
        }

    },

    /**
    * Changes the FrameData object this Animation is using.
    *
    * @method Phaser.Animation#updateFrameData
    * @param {Phaser.FrameData} frameData - The FrameData object that contains all frames used by this Animation.
    */
    updateFrameData: function (frameData) {

        this._frameData = frameData;
        this.currentFrame = this._frameData ? this._frameData.getFrame(this._frames[this._frameIndex % this._frames.length]) : null;

    },

    /**
    * Cleans up this animation ready for deletion. Nulls all values and references.
    *
    * @method Phaser.Animation#destroy
    */
    destroy: function () {

        if (!this._frameData)
        {
            // Already destroyed
            return;
        }

        this.game.onPause.remove(this.onPause, this);
        this.game.onResume.remove(this.onResume, this);

        this.game = null;
        this._parent = null;
        this._frames = null;
        this._frameData = null;
        this.currentFrame = null;
        this.isPlaying = false;

        this.onStart.dispose();
        this.onLoop.dispose();
        this.onComplete.dispose();

        if (this.onUpdate)
        {
            this.onUpdate.dispose();
        }

    },

    /**
    * Called internally when the animation finishes playback.
    * Sets the isPlaying and isFinished states and dispatches the onAnimationComplete event if it exists on the parent and local onComplete event.
    *
    * @method Phaser.Animation#complete
    */
    complete: function () {

        this._frameIndex = this._frames.length - 1;
        this.currentFrame = this._frameData.getFrame(this._frames[this._frameIndex]);

        this.isPlaying = false;
        this.isFinished = true;
        this.paused = false;

        this._parent.events.onAnimationComplete$dispatch(this._parent, this);

        this.onComplete.dispatch(this._parent, this);

        if (this.killOnComplete)
        {
            this._parent.kill();
        }

    }

};

Phaser.Animation.prototype.constructor = Phaser.Animation;

/**
* @name Phaser.Animation#paused
* @property {boolean} paused - Gets and sets the paused state of this Animation.
*/
Object.defineProperty(Phaser.Animation.prototype, 'paused', {

    get: function () {

        return this.isPaused;

    },

    set: function (value) {

        this.isPaused = value;

        if (value)
        {
            //  Paused
            this._pauseStartTime = this.game.time.time;
        }
        else
        {
            //  Un-paused
            if (this.isPlaying)
            {
                this._timeNextFrame = this.game.time.time + this.delay;
            }
        }

    }

});

/**
<<<<<<< HEAD
* @name Phaser.Animation#isReversed
* @property {boolean} isReversed - Gets and sets the isReversed state of this Animation.
*/
Object.defineProperty(Phaser.Animation.prototype, 'isReversed', {
=======
* @name Phaser.Animation#reversed
* @property {boolean} reversed - Gets and sets the isReversed state of this Animation.
*/
Object.defineProperty(Phaser.Animation.prototype, 'reversed', {
>>>>>>> 11805b31

    get: function () {

        return this.isReversed;

    },

    set: function (value) {

        this.isReversed = value;

    }

});

/**
* @name Phaser.Animation#frameTotal
* @property {number} frameTotal - The total number of frames in the currently loaded FrameData, or -1 if no FrameData is loaded.
* @readonly
*/
Object.defineProperty(Phaser.Animation.prototype, 'frameTotal', {

    get: function () {
        return this._frames.length;
    }

});

/**
* @name Phaser.Animation#frame
* @property {number} frame - Gets or sets the current frame index and updates the Texture Cache for display.
*/
Object.defineProperty(Phaser.Animation.prototype, 'frame', {

    get: function () {

        if (this.currentFrame !== null)
        {
            return this.currentFrame.index;
        }
        else
        {
            return this._frameIndex;
        }

    },

    set: function (value) {

        this.currentFrame = this._frameData.getFrame(this._frames[value]);

        if (this.currentFrame !== null)
        {
            this._frameIndex = value;
            this._parent.setFrame(this.currentFrame);

            if (this.onUpdate)
            {
                this.onUpdate.dispatch(this, this.currentFrame);
            }
        }

    }

});

/**
* @name Phaser.Animation#speed
* @property {number} speed - Gets or sets the current speed of the animation in frames per second. Changing this in a playing animation will take effect from the next frame. Minimum value is 1.
*/
Object.defineProperty(Phaser.Animation.prototype, 'speed', {

    get: function () {

        return Math.round(1000 / this.delay);

    },

    set: function (value) {

        if (value >= 1)
        {
            this.delay = 1000 / value;
        }

    }

});

/**
* @name Phaser.Animation#enableUpdate
* @property {boolean} enableUpdate - Gets or sets if this animation will dispatch the onUpdate events upon changing frame.
*/
Object.defineProperty(Phaser.Animation.prototype, 'enableUpdate', {

    get: function () {

        return (this.onUpdate !== null);

    },

    set: function (value) {

        if (value && this.onUpdate === null)
        {
            this.onUpdate = new Phaser.Signal();
        }
        else if (!value && this.onUpdate !== null)
        {
            this.onUpdate.dispose();
            this.onUpdate = null;
        }

    }

});

/**
* Really handy function for when you are creating arrays of animation data but it's using frame names and not numbers.
* For example imagine you've got 30 frames named: 'explosion_0001-large' to 'explosion_0030-large'
* You could use this function to generate those by doing: Phaser.Animation.generateFrameNames('explosion_', 1, 30, '-large', 4);
*
* @method Phaser.Animation.generateFrameNames
* @static
* @param {string} prefix - The start of the filename. If the filename was 'explosion_0001-large' the prefix would be 'explosion_'.
* @param {number} start - The number to start sequentially counting from. If your frames are named 'explosion_0001' to 'explosion_0034' the start is 1.
* @param {number} stop - The number to count to. If your frames are named 'explosion_0001' to 'explosion_0034' the stop value is 34.
* @param {string} [suffix=''] - The end of the filename. If the filename was 'explosion_0001-large' the prefix would be '-large'.
* @param {number} [zeroPad=0] - The number of zeros to pad the min and max values with. If your frames are named 'explosion_0001' to 'explosion_0034' then the zeroPad is 4.
* @return {string[]} An array of framenames.
*/
Phaser.Animation.generateFrameNames = function (prefix, start, stop, suffix, zeroPad) {

    if (suffix === undefined) { suffix = ''; }

    var output = [];
    var frame = '';

    if (start < stop)
    {
        for (var i = start; i <= stop; i++)
        {
            if (typeof zeroPad === 'number')
            {
                //  str, len, pad, dir
                frame = Phaser.Utils.pad(i.toString(), zeroPad, '0', 1);
            }
            else
            {
                frame = i.toString();
            }

            frame = prefix + frame + suffix;

            output.push(frame);
        }
    }
    else
    {
        for (var i = start; i >= stop; i--)
        {
            if (typeof zeroPad === 'number')
            {
                //  str, len, pad, dir
                frame = Phaser.Utils.pad(i.toString(), zeroPad, '0', 1);
            }
            else
            {
                frame = i.toString();
            }

            frame = prefix + frame + suffix;

            output.push(frame);
        }
    }

    return output;

};<|MERGE_RESOLUTION|>--- conflicted
+++ resolved
@@ -670,17 +670,10 @@
 });
 
 /**
-<<<<<<< HEAD
-* @name Phaser.Animation#isReversed
-* @property {boolean} isReversed - Gets and sets the isReversed state of this Animation.
-*/
-Object.defineProperty(Phaser.Animation.prototype, 'isReversed', {
-=======
 * @name Phaser.Animation#reversed
 * @property {boolean} reversed - Gets and sets the isReversed state of this Animation.
 */
 Object.defineProperty(Phaser.Animation.prototype, 'reversed', {
->>>>>>> 11805b31
 
     get: function () {
 
