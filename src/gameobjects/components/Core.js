--- conflicted
+++ resolved
@@ -9,14 +9,9 @@
 */
 Phaser.Component.Core.install = function (components) {
 
-<<<<<<< HEAD
-    // console.log('install', this);
-
     // Always install 'Core' first
     Phaser.Utils.mixinPrototype(this, Phaser.Component.Core.prototype);
 
-=======
->>>>>>> 2483cd5d
     this.components = {};
 
     for (var i = 0; i < components.length; i++)
