<!DOCTYPE html>

<html lang="en">
<head>
	<meta charset="utf-8">
	<title>Phaser Class: World</title>

	<!--[if lt IE 9]>
	<script src="//html5shiv.googlecode.com/svn/trunk/html5.js"></script>
	<![endif]-->
	<link type="text/css" rel="stylesheet" href="styles/sunlight.default.css">

	
	<link type="text/css" rel="stylesheet" href="styles/site.cerulean.css">
	
</head>

<body>
<div class="container-fluid">
	<div class="navbar navbar-fixed-top navbar-inverse">
		<div class="navbar-inner">
			<a class="brand" href="index.html">Phaser</a>
			<ul class="nav">
				
				<li class="dropdown">
					<a href="namespaces.list.html" class="dropdown-toggle" data-toggle="dropdown">Namespaces<b
						class="caret"></b></a>

					<ul class="dropdown-menu ">
						
						<li>
							<a href="Phaser.html">Phaser</a>
						</li>
						

					</ul>
				</li>
				
				<li class="dropdown">
					<a href="classes.list.html" class="dropdown-toggle" data-toggle="dropdown">Classes<b
						class="caret"></b></a>

					<ul class="dropdown-menu ">
						
						<li>
							<a href="Phaser.Animation.html">Animation</a>
						</li>
						
						<li>
							<a href="Phaser.AnimationManager.html">AnimationManager</a>
						</li>
						
						<li>
							<a href="Phaser.AnimationParser.html">AnimationParser</a>
						</li>
						
						<li>
							<a href="Phaser.BitmapData.html">BitmapData</a>
						</li>
						
						<li>
							<a href="Phaser.BitmapText.html">BitmapText</a>
						</li>
						
						<li>
							<a href="Phaser.Button.html">Button</a>
						</li>
						
						<li>
							<a href="Phaser.Cache.html">Cache</a>
						</li>
						
						<li>
							<a href="Phaser.Camera.html">Camera</a>
						</li>
						
						<li>
							<a href="Phaser.Canvas.html">Canvas</a>
						</li>
						
						<li>
							<a href="Phaser.Circle.html">Circle</a>
						</li>
						
						<li>
							<a href="Phaser.Color.html">Color</a>
						</li>
						
						<li>
							<a href="Phaser.Device.html">Device</a>
						</li>
						
						<li>
							<a href="Phaser.Easing.html">Easing</a>
						</li>
						
						<li>
							<a href="Phaser.Easing.Back.html">Back</a>
						</li>
						
						<li>
							<a href="Phaser.Easing.Bounce.html">Bounce</a>
						</li>
						
						<li>
							<a href="Phaser.Easing.Circular.html">Circular</a>
						</li>
						
						<li>
							<a href="Phaser.Easing.Cubic.html">Cubic</a>
						</li>
						
						<li>
							<a href="Phaser.Easing.Elastic.html">Elastic</a>
						</li>
						
						<li>
							<a href="Phaser.Easing.Exponential.html">Exponential</a>
						</li>
						
						<li>
							<a href="Phaser.Easing.Linear.html">Linear</a>
						</li>
						
						<li>
							<a href="Phaser.Easing.Quadratic.html">Quadratic</a>
						</li>
						
						<li>
							<a href="Phaser.Easing.Quartic.html">Quartic</a>
						</li>
						
						<li>
							<a href="Phaser.Easing.Quintic.html">Quintic</a>
						</li>
						
						<li>
							<a href="Phaser.Easing.Sinusoidal.html">Sinusoidal</a>
						</li>
						
						<li>
							<a href="Phaser.Ellipse.html">Ellipse</a>
						</li>
						
						<li>
							<a href="Phaser.Events.html">Events</a>
						</li>
						
						<li>
							<a href="Phaser.Filter.html">Filter</a>
						</li>
						
						<li>
							<a href="Phaser.Frame.html">Frame</a>
						</li>
						
						<li>
							<a href="Phaser.FrameData.html">FrameData</a>
						</li>
						
						<li>
							<a href="Phaser.Game.html">Game</a>
						</li>
						
						<li>
							<a href="Phaser.GameObjectCreator.html">GameObjectCreator</a>
						</li>
						
						<li>
							<a href="Phaser.GameObjectFactory.html">GameObjectFactory</a>
						</li>
						
						<li>
							<a href="Phaser.Gamepad.html">Gamepad</a>
						</li>
						
						<li>
							<a href="Phaser.GamepadButton.html">GamepadButton</a>
						</li>
						
						<li>
							<a href="Phaser.Graphics.html">Graphics</a>
						</li>
						
						<li>
							<a href="Phaser.Group.html">Group</a>
						</li>
						
						<li>
							<a href="Phaser.Image.html">Image</a>
						</li>
						
						<li>
							<a href="Phaser.Input.html">Input</a>
						</li>
						
						<li>
							<a href="Phaser.InputHandler.html">InputHandler</a>
						</li>
						
						<li>
							<a href="Phaser.Key.html">Key</a>
						</li>
						
						<li>
							<a href="Phaser.Keyboard.html">Keyboard</a>
						</li>
						
						<li>
							<a href="Phaser.Line.html">Line</a>
						</li>
						
						<li>
							<a href="Phaser.LinkedList.html">LinkedList</a>
						</li>
						
						<li>
							<a href="Phaser.Loader.html">Loader</a>
						</li>
						
						<li>
							<a href="Phaser.LoaderParser.html">LoaderParser</a>
						</li>
						
						<li>
							<a href="Phaser.Math.html">Math</a>
						</li>
						
						<li>
							<a href="Phaser.Mouse.html">Mouse</a>
						</li>
						
						<li>
							<a href="Phaser.MSPointer.html">MSPointer</a>
						</li>
						
						<li>
							<a href="Phaser.Net.html">Net</a>
						</li>
						
						<li>
							<a href="Phaser.Particles.html">Particles</a>
						</li>
						
						<li>
							<a href="Phaser.Particles.Arcade.Emitter.html">Emitter</a>
						</li>
						
						<li>
							<a href="Phaser.Physics.html">Physics</a>
						</li>
						
						<li>
							<a href="Phaser.Physics.Arcade.html">Arcade</a>
						</li>
						
						<li>
							<a href="Phaser.Physics.Arcade.Body.html">Body</a>
						</li>
						
						<li>
							<a href="Phaser.Physics.Ninja.html">Ninja</a>
						</li>
						
						<li>
							<a href="Phaser.Physics.Ninja.AABB.html">AABB</a>
						</li>
						
						<li>
							<a href="Phaser.Physics.Ninja.Body.html">Body</a>
						</li>
						
						<li>
							<a href="Phaser.Physics.Ninja.Circle.html">Circle</a>
						</li>
						
						<li>
							<a href="Phaser.Physics.Ninja.Tile.html">Tile</a>
						</li>
						
						<li>
							<a href="Phaser.Physics.P2.html">P2</a>
						</li>
						
						<li>
							<a href="Phaser.Physics.P2.Body.html">Body</a>
						</li>
						
						<li>
							<a href="Phaser.Physics.P2.BodyDebug.html">BodyDebug</a>
						</li>
						
						<li>
							<a href="Phaser.Physics.P2.CollisionGroup.html">CollisionGroup</a>
						</li>
						
						<li>
							<a href="Phaser.Physics.P2.ContactMaterial.html">ContactMaterial</a>
						</li>
						
						<li>
							<a href="Phaser.Physics.P2.DistanceConstraint.html">DistanceConstraint</a>
						</li>
						
						<li>
							<a href="Phaser.Physics.P2.GearConstraint.html">GearConstraint</a>
						</li>
						
						<li>
							<a href="Phaser.Physics.P2.InversePointProxy.html">InversePointProxy</a>
						</li>
						
						<li>
							<a href="Phaser.Physics.P2.LockConstraint.html">LockConstraint</a>
						</li>
						
						<li>
							<a href="Phaser.Physics.P2.Material.html">Material</a>
						</li>
						
						<li>
							<a href="Phaser.Physics.P2.PointProxy.html">PointProxy</a>
						</li>
						
						<li>
							<a href="Phaser.Physics.P2.PrismaticConstraint.html">PrismaticConstraint</a>
						</li>
						
						<li>
							<a href="Phaser.Physics.P2.RevoluteConstraint.html">RevoluteConstraint</a>
						</li>
						
						<li>
							<a href="Phaser.Physics.P2.Spring.html">Spring</a>
						</li>
						
						<li>
							<a href="Phaser.Plugin.html">Plugin</a>
						</li>
						
						<li>
							<a href="Phaser.PluginManager.html">PluginManager</a>
						</li>
						
						<li>
							<a href="Phaser.Point.html">Point</a>
						</li>
						
						<li>
							<a href="Phaser.Pointer.html">Pointer</a>
						</li>
						
						<li>
							<a href="Phaser.Polygon.html">Polygon</a>
						</li>
						
						<li>
							<a href="Phaser.QuadTree.html">QuadTree</a>
						</li>
						
						<li>
							<a href="Phaser.RandomDataGenerator.html">RandomDataGenerator</a>
						</li>
						
						<li>
							<a href="Phaser.Rectangle.html">Rectangle</a>
						</li>
						
						<li>
							<a href="Phaser.RenderTexture.html">RenderTexture</a>
						</li>
						
						<li>
							<a href="Phaser.RequestAnimationFrame.html">RequestAnimationFrame</a>
						</li>
						
						<li>
							<a href="Phaser.RetroFont.html">RetroFont</a>
						</li>
						
						<li>
							<a href="Phaser.ScaleManager.html">ScaleManager</a>
						</li>
						
						<li>
							<a href="Phaser.Signal.html">Signal</a>
						</li>
						
						<li>
							<a href="Phaser.SinglePad.html">SinglePad</a>
						</li>
						
						<li>
							<a href="Phaser.Sound.html">Sound</a>
						</li>
						
						<li>
							<a href="Phaser.SoundManager.html">SoundManager</a>
						</li>
						
						<li>
							<a href="Phaser.Sprite.html">Sprite</a>
						</li>
						
						<li>
							<a href="Phaser.SpriteBatch.html">SpriteBatch</a>
						</li>
						
						<li>
							<a href="Phaser.Stage.html">Stage</a>
						</li>
						
						<li>
							<a href="Phaser.State.html">State</a>
						</li>
						
						<li>
							<a href="Phaser.StateManager.html">StateManager</a>
						</li>
						
						<li>
							<a href="Phaser.Text.html">Text</a>
						</li>
						
						<li>
							<a href="Phaser.Tile.html">Tile</a>
						</li>
						
						<li>
							<a href="Phaser.Tilemap.html">Tilemap</a>
						</li>
						
						<li>
							<a href="Phaser.TilemapLayer.html">TilemapLayer</a>
						</li>
						
						<li>
							<a href="Phaser.TilemapParser.html">TilemapParser</a>
						</li>
						
						<li>
							<a href="Phaser.Tileset.html">Tileset</a>
						</li>
						
						<li>
							<a href="Phaser.TileSprite.html">TileSprite</a>
						</li>
						
						<li>
							<a href="Phaser.Time.html">Time</a>
						</li>
						
						<li>
							<a href="Phaser.Timer.html">Timer</a>
						</li>
						
						<li>
							<a href="Phaser.TimerEvent.html">TimerEvent</a>
						</li>
						
						<li>
							<a href="Phaser.Touch.html">Touch</a>
						</li>
						
						<li>
							<a href="Phaser.Tween.html">Tween</a>
						</li>
						
						<li>
							<a href="Phaser.TweenManager.html">TweenManager</a>
						</li>
						
						<li>
							<a href="Phaser.Utils.html">Utils</a>
						</li>
						
						<li>
							<a href="Phaser.Utils.Debug.html">Debug</a>
						</li>
						
						<li>
							<a href="Phaser.World.html">World</a>
						</li>
						
						<li>
							<a href="SignalBinding.html">SignalBinding</a>
						</li>
						

					</ul>
				</li>
				
				<li class="dropdown">
					<a href="global.html" class="dropdown-toggle" data-toggle="dropdown">Global<b
						class="caret"></b></a>

					<ul class="dropdown-menu ">
						
						<li>
							<a href="global.html#SAT">SAT</a>
						</li>
						

					</ul>
				</li>
				
			</ul>
		</div>
	</div>

	<div class="row-fluid">

		
		<div class="span8">
			
				<div id="main">
					


	<h1 class="page-title">Class: World</h1>
<section>

<header>
    <h2>
        <span class="ancestors"><a href="Phaser.html">Phaser</a>.</span>
    
    World
    </h2>
    
        <div class="class-description"><p>Phaser.World</p></div>
    
</header>

<article>
    <div class="container-overview">
    

    
        
<dt>
    <h4 class="name" id="World"><span class="type-signature"></span>new World<span class="signature">(game)</span><span class="type-signature"></span></h4>
    
    
</dt>
<dd>
    
    
    <div class="description">
        <p>&quot;This world is but a canvas to our imagination.&quot; - Henry David Thoreau</p>
<p>A game has only one world. The world is an abstract place in which all game objects live. It is not bound
by stage limits and can be any size. You look into the world via cameras. All game objects live within
the world at world-based coordinates. By default a world is created the same size as your Stage.</p>
    </div>
    

    
    
    
    
    
        <h5>Parameters:</h5>
        

<table class="params table table-striped">
    <thead>
	<tr>
		
		<th>Name</th>
		

		<th>Type</th>

		

		

		<th class="last">Description</th>
	</tr>
	</thead>

	<tbody>
	

        <tr>
            
                <td class="name"><code>game</code></td>
            

            <td class="type">
            
                
<span class="param-type"><a href="Phaser.Game.html">Phaser.Game</a></span>


            
            </td>

            

            

            <td class="description last"><p>Reference to the current game instance.</p></td>
        </tr>

	
	</tbody>
</table>

    
    
    
<dl class="details">
    

    

    

    

    

    

    

    

    

    
    <dt class="tag-source">Source:</dt>
    <dd class="tag-source"><ul class="dummy"><li>
        <a href="World.js___.html">core/World.js</a>, <a href="World.js___.html#sunlight-1-line-19">line 19</a>
    </li></ul></dd>
    

    

    

    
</dl>

    
    

    

    
    
    
    
    
    
    
</dd>

    
    </div>

    
        <h3 class="subsection-title">Extends</h3>

        <ul>
            <li><a href="Phaser.Group.html">Phaser.Group</a></li>
        </ul>
    

    

    

    

    

    
        <h3 class="subsection-title">Members</h3>

        <dl>
            
<dt>
    <h4 class="name" id="alive"><span class="type-signature"></span>alive<span class="type-signature"></span></h4>
    
    
</dt>
<dd>
    
    
    

    
<dl class="details">
    

        <h5 class="subsection-title">Properties:</h5>

        <dl>

<table class="props table table-striped">
    <thead>
	<tr>
		
		<th>Name</th>
		

		<th>Type</th>

		

		

		<th class="last">Description</th>
	</tr>
	</thead>

	<tbody>
	

        <tr>
            
                <td class="name"><code>alive</code></td>
            

            <td class="type">
            
                
<span class="param-type">boolean</span>


            
            </td>

            

            

            <td class="description last"><p>The alive property is useful for Groups that are children of other Groups and need to be included/excluded in checks like forEachAlive.</p></td>
        </tr>

	
	</tbody>
</table>
</dl>

    

    

    

    
    <dt class="inherited-from">Inherited From:</dt>
    <dd class="inherited-from"><ul class="dummy"><li>
        <a href="Phaser.Group.html#alive">Phaser.Group#alive</a>
    </li></dd>
    

    

    

    

    

    
    <dt class="tag-default">Default Value:</dt>
    <dd class="tag-default"><ul class="dummy"><li>true</li></ul></dd>
    

    
    <dt class="tag-source">Source:</dt>
    <dd class="tag-source"><ul class="dummy"><li>
        <a href="Group.js.html">core/Group.js</a>, <a href="Group.js.html#sunlight-1-line-69">line 69</a>
    </li></ul></dd>
    

    

    

    
</dl>

    
    
</dd>

        
            
<dt>
    <h4 class="name" id="alpha"><span class="type-signature"></span>alpha<span class="type-signature"></span></h4>
    
    
</dt>
<dd>
    
    
    

    
<dl class="details">
    

        <h5 class="subsection-title">Properties:</h5>

        <dl>

<table class="props table table-striped">
    <thead>
	<tr>
		
		<th>Name</th>
		

		<th>Type</th>

		

		

		<th class="last">Description</th>
	</tr>
	</thead>

	<tbody>
	

        <tr>
            
                <td class="name"><code>alpha</code></td>
            

            <td class="type">
            
                
<span class="param-type">number</span>


            
            </td>

            

            

            <td class="description last"><p>The alpha value of the Group container.</p></td>
        </tr>

	
	</tbody>
</table>
</dl>

    

    

    

    
    <dt class="inherited-from">Inherited From:</dt>
    <dd class="inherited-from"><ul class="dummy"><li>
        <a href="Phaser.Group.html#alpha">Phaser.Group#alpha</a>
    </li></dd>
    

    

    

    

    

    

    
    <dt class="tag-source">Source:</dt>
    <dd class="tag-source"><ul class="dummy"><li>
        <a href="Group.js.html">core/Group.js</a>, <a href="Group.js.html#sunlight-1-line-1548">line 1548</a>
    </li></ul></dd>
    

    

    

    
</dl>

    
    
</dd>

        
            
<dt>
    <h4 class="name" id="angle"><span class="type-signature"></span>angle<span class="type-signature"></span></h4>
    
    
</dt>
<dd>
    
    <div class="description">
        <p>The angle of rotation of the Group container. This will adjust the Group container itself by modifying its rotation.
This will have no impact on the rotation value of its children, but it will update their worldTransform and on-screen position.</p>
    </div>
    
    
    

    
<dl class="details">
    

        <h5 class="subsection-title">Properties:</h5>

        <dl>

<table class="props table table-striped">
    <thead>
	<tr>
		
		<th>Name</th>
		

		<th>Type</th>

		

		

		<th class="last">Description</th>
	</tr>
	</thead>

	<tbody>
	

        <tr>
            
                <td class="name"><code>angle</code></td>
            

            <td class="type">
            
                
<span class="param-type">number</span>


            
            </td>

            

            

            <td class="description last"><p>The angle of rotation given in degrees, where 0 degrees = to the right.</p></td>
        </tr>

	
	</tbody>
</table>
</dl>

    

    

    

    
    <dt class="inherited-from">Inherited From:</dt>
    <dd class="inherited-from"><ul class="dummy"><li>
        <a href="Phaser.Group.html#angle">Phaser.Group#angle</a>
    </li></dd>
    

    

    

    

    

    

    
    <dt class="tag-source">Source:</dt>
    <dd class="tag-source"><ul class="dummy"><li>
        <a href="Group.js.html">core/Group.js</a>, <a href="Group.js.html#sunlight-1-line-1489">line 1489</a>
    </li></ul></dd>
    

    

    

    
</dl>

    
    
</dd>

        
            
<dt>
    <h4 class="name" id="bounds"><span class="type-signature"></span>bounds<span class="type-signature"></span></h4>
    
    
</dt>
<dd>
    
    <div class="description">
        <p>The World has no fixed size, but it does have a bounds outside of which objects are no longer considered as being &quot;in world&quot; and you should use this to clean-up the display list and purge dead objects.
By default we set the Bounds to be from 0,0 to Game.width,Game.height. I.e. it will match the size given to the game constructor with 0,0 representing the top-left of the display.
However 0,0 is actually the center of the world, and if you rotate or scale the world all of that will happen from 0,0.
So if you want to make a game in which the world itself will rotate you should adjust the bounds so that 0,0 is the center point, i.e. set them to -1000,-1000,2000,2000 for a 2000x2000 sized world centered around 0,0.</p>
    </div>
    
    
    

    
<dl class="details">
    

        <h5 class="subsection-title">Properties:</h5>

        <dl>

<table class="props table table-striped">
    <thead>
	<tr>
		
		<th>Name</th>
		

		<th>Type</th>

		

		

		<th class="last">Description</th>
	</tr>
	</thead>

	<tbody>
	

        <tr>
            
                <td class="name"><code>bounds</code></td>
            

            <td class="type">
            
                
<span class="param-type"><a href="Phaser.Rectangle.html">Phaser.Rectangle</a></span>


            
            </td>

            

            

            <td class="description last"><p>Bound of this world that objects can not escape from.</p></td>
        </tr>

	
	</tbody>
</table>
</dl>

    

    

    

    

    

    

    

    

    

    
    <dt class="tag-source">Source:</dt>
    <dd class="tag-source"><ul class="dummy"><li>
        <a href="World.js___.html">core/World.js</a>, <a href="World.js___.html#sunlight-1-line-30">line 30</a>
    </li></ul></dd>
    

    

    

    
</dl>

    
    
</dd>

        
            
<dt>
    <h4 class="name" id="camera"><span class="type-signature"></span>camera<span class="type-signature"></span></h4>
    
    
</dt>
<dd>
    
    
    

    
<dl class="details">
    

        <h5 class="subsection-title">Properties:</h5>

        <dl>

<table class="props table table-striped">
    <thead>
	<tr>
		
		<th>Name</th>
		

		<th>Type</th>

		

		

		<th class="last">Description</th>
	</tr>
	</thead>

	<tbody>
	

        <tr>
            
                <td class="name"><code>camera</code></td>
            

            <td class="type">
            
                
<span class="param-type"><a href="Phaser.Camera.html">Phaser.Camera</a></span>


            
            </td>

            

            

            <td class="description last"><p>Camera instance.</p></td>
        </tr>

	
	</tbody>
</table>
</dl>

    

    

    

    

    

    

    

    

    

    
    <dt class="tag-source">Source:</dt>
    <dd class="tag-source"><ul class="dummy"><li>
        <a href="World.js___.html">core/World.js</a>, <a href="World.js___.html#sunlight-1-line-35">line 35</a>
    </li></ul></dd>
    

    

    

    
</dl>

    
    
</dd>

        
            
<dt>
    <h4 class="name" id="cameraOffset"><span class="type-signature"></span>cameraOffset<span class="type-signature"></span></h4>
    
    
</dt>
<dd>
    
    
    

    
<dl class="details">
    

        <h5 class="subsection-title">Properties:</h5>

        <dl>

<table class="props table table-striped">
    <thead>
	<tr>
		
		<th>Name</th>
		

		<th>Type</th>

		

		

		<th class="last">Description</th>
	</tr>
	</thead>

	<tbody>
	

        <tr>
            
                <td class="name"><code>cameraOffset</code></td>
            

            <td class="type">
            
                
<span class="param-type"><a href="Phaser.Point.html">Phaser.Point</a></span>


            
            </td>

            

            

            <td class="description last"><p>If this object is fixedToCamera then this stores the x/y offset that its drawn at, from the top-left of the camera view.</p></td>
        </tr>

	
	</tbody>
</table>
</dl>

    

    

    

    
    <dt class="inherited-from">Inherited From:</dt>
    <dd class="inherited-from"><ul class="dummy"><li>
        <a href="Phaser.Group.html#cameraOffset">Phaser.Group#cameraOffset</a>
    </li></dd>
    

    

    

    

    

    

    
    <dt class="tag-source">Source:</dt>
    <dd class="tag-source"><ul class="dummy"><li>
        <a href="Group.js.html">core/Group.js</a>, <a href="Group.js.html#sunlight-1-line-100">line 100</a>
    </li></ul></dd>
    

    

    

    
</dl>

    
    
</dd>

        
            
<dt>
    <h4 class="name" id="centerX"><span class="type-signature">&lt;readonly> </span>centerX<span class="type-signature"></span></h4>
    
    
</dt>
<dd>
    
    
    

    
<dl class="details">
    

        <h5 class="subsection-title">Properties:</h5>

        <dl>

<table class="props table table-striped">
    <thead>
	<tr>
		
		<th>Name</th>
		

		<th>Type</th>

		

		

		<th class="last">Description</th>
	</tr>
	</thead>

	<tbody>
	

        <tr>
            
                <td class="name"><code>centerX</code></td>
            

            <td class="type">
            
                
<span class="param-type">number</span>


            
            </td>

            

            

            <td class="description last"><p>Gets the X position corresponding to the center point of the world.</p></td>
        </tr>

	
	</tbody>
</table>
</dl>

    

    

    

    

    

    

    

    

    

    
    <dt class="tag-source">Source:</dt>
    <dd class="tag-source"><ul class="dummy"><li>
        <a href="World.js___.html">core/World.js</a>, <a href="World.js___.html#sunlight-1-line-141">line 141</a>
    </li></ul></dd>
    

    

    

    
</dl>

    
    
</dd>

        
            
<dt>
    <h4 class="name" id="centerY"><span class="type-signature">&lt;readonly> </span>centerY<span class="type-signature"></span></h4>
    
    
</dt>
<dd>
    
    
    

    
<dl class="details">
    

        <h5 class="subsection-title">Properties:</h5>

        <dl>

<table class="props table table-striped">
    <thead>
	<tr>
		
		<th>Name</th>
		

		<th>Type</th>

		

		

		<th class="last">Description</th>
	</tr>
	</thead>

	<tbody>
	

        <tr>
            
                <td class="name"><code>centerY</code></td>
            

            <td class="type">
            
                
<span class="param-type">number</span>


            
            </td>

            

            

            <td class="description last"><p>Gets the Y position corresponding to the center point of the world.</p></td>
        </tr>

	
	</tbody>
</table>
</dl>

    

    

    

    

    

    

    

    

    

    
    <dt class="tag-source">Source:</dt>
    <dd class="tag-source"><ul class="dummy"><li>
        <a href="World.js___.html">core/World.js</a>, <a href="World.js___.html#sunlight-1-line-154">line 154</a>
    </li></ul></dd>
    

    

    

    
</dl>

    
    
</dd>

        
            
<dt>
    <h4 class="name" id="cursor"><span class="type-signature"></span>cursor<span class="type-signature"></span></h4>
    
    
</dt>
<dd>
    
    <div class="description">
        <p>The cursor is a simple way to iterate through the objects in a Group using the Group.next and Group.previous functions.
The cursor is set to the first child added to the Group and doesn't change unless you call next, previous or set it directly with Group.cursor.</p>
    </div>
    
    
    

    
<dl class="details">
    

        <h5 class="subsection-title">Properties:</h5>

        <dl>

<table class="props table table-striped">
    <thead>
	<tr>
		
		<th>Name</th>
		

		<th>Type</th>

		

		

		<th class="last">Description</th>
	</tr>
	</thead>

	<tbody>
	

        <tr>
            
                <td class="name"><code>cursor</code></td>
            

            <td class="type">
            
                
<span class="param-type">any</span>


            
            </td>

            

            

            <td class="description last"><p>The current display object that the Group cursor is pointing to.</p></td>
        </tr>

	
	</tbody>
</table>
</dl>

    

    

    

    
    <dt class="inherited-from">Inherited From:</dt>
    <dd class="inherited-from"><ul class="dummy"><li>
        <a href="Phaser.Group.html#cursor">Phaser.Group#cursor</a>
    </li></dd>
    

    

    

    

    

    

    
    <dt class="tag-source">Source:</dt>
    <dd class="tag-source"><ul class="dummy"><li>
        <a href="Group.js.html">core/Group.js</a>, <a href="Group.js.html#sunlight-1-line-95">line 95</a>
    </li></ul></dd>
    

    

    

    
</dl>

    
    
</dd>

        
            
<dt>
    <h4 class="name" id="enableBody"><span class="type-signature"></span>enableBody<span class="type-signature"></span></h4>
    
    
</dt>
<dd>
    
    
    

    
<dl class="details">
    

        <h5 class="subsection-title">Properties:</h5>

        <dl>

<table class="props table table-striped">
    <thead>
	<tr>
		
		<th>Name</th>
		

		<th>Type</th>

		

		

		<th class="last">Description</th>
	</tr>
	</thead>

	<tbody>
	

        <tr>
            
                <td class="name"><code>enableBody</code></td>
            

            <td class="type">
            
                
<span class="param-type">boolean</span>


            
            </td>

            

            

            <td class="description last"><p>If true all Sprites created by, or added to this Group, will have a physics body enabled on them. Change the body type with <code>Group.physicsBodyType</code>.</p></td>
        </tr>

	
	</tbody>
</table>
</dl>

    

    

    

    
    <dt class="inherited-from">Inherited From:</dt>
    <dd class="inherited-from"><ul class="dummy"><li>
        <a href="Phaser.Group.html#enableBody">Phaser.Group#enableBody</a>
    </li></dd>
    

    

    

    

    

    
    <dt class="tag-default">Default Value:</dt>
    <dd class="tag-default"><ul class="dummy"><li>false</li></ul></dd>
    

    
    <dt class="tag-source">Source:</dt>
    <dd class="tag-source"><ul class="dummy"><li>
        <a href="Group.js.html">core/Group.js</a>, <a href="Group.js.html#sunlight-1-line-106">line 106</a>
    </li></ul></dd>
    

    

    

    
</dl>

    
    
</dd>

        
            
<dt>
    <h4 class="name" id="enableBodyDebug"><span class="type-signature"></span>enableBodyDebug<span class="type-signature"></span></h4>
    
    
</dt>
<dd>
    
    
    

    
<dl class="details">
    

        <h5 class="subsection-title">Properties:</h5>

        <dl>

<table class="props table table-striped">
    <thead>
	<tr>
		
		<th>Name</th>
		

		<th>Type</th>

		

		

		<th class="last">Description</th>
	</tr>
	</thead>

	<tbody>
	

        <tr>
            
                <td class="name"><code>enableBodyDebug</code></td>
            

            <td class="type">
            
                
<span class="param-type">boolean</span>


            
            </td>

            

            

            <td class="description last"><p>If true when a physics body is created (via Group.enableBody) it will create a physics debug object as well. Only works for P2 bodies.</p></td>
        </tr>

	
	</tbody>
</table>
</dl>

    

    

    

    
    <dt class="inherited-from">Inherited From:</dt>
    <dd class="inherited-from"><ul class="dummy"><li>
        <a href="Phaser.Group.html#enableBodyDebug">Phaser.Group#enableBodyDebug</a>
    </li></dd>
    

    

    

    

    

    

    
    <dt class="tag-source">Source:</dt>
    <dd class="tag-source"><ul class="dummy"><li>
        <a href="Group.js.html">core/Group.js</a>, <a href="Group.js.html#sunlight-1-line-111">line 111</a>
    </li></ul></dd>
    

    

    

    
</dl>

    
    
</dd>

        
            
<dt>
    <h4 class="name" id="exists"><span class="type-signature"></span>exists<span class="type-signature"></span></h4>
    
    
</dt>
<dd>
    
    
    

    
<dl class="details">
    

        <h5 class="subsection-title">Properties:</h5>

        <dl>

<table class="props table table-striped">
    <thead>
	<tr>
		
		<th>Name</th>
		

		<th>Type</th>

		

		

		<th class="last">Description</th>
	</tr>
	</thead>

	<tbody>
	

        <tr>
            
                <td class="name"><code>exists</code></td>
            

            <td class="type">
            
                
<span class="param-type">boolean</span>


            
            </td>

            

            

            <td class="description last"><p>If exists is true the Group is updated, otherwise it is skipped.</p></td>
        </tr>

	
	</tbody>
</table>
</dl>

    

    

    

    
    <dt class="inherited-from">Inherited From:</dt>
    <dd class="inherited-from"><ul class="dummy"><li>
        <a href="Phaser.Group.html#exists">Phaser.Group#exists</a>
    </li></dd>
    

    

    

    

    

    
    <dt class="tag-default">Default Value:</dt>
    <dd class="tag-default"><ul class="dummy"><li>true</li></ul></dd>
    

    
    <dt class="tag-source">Source:</dt>
    <dd class="tag-source"><ul class="dummy"><li>
        <a href="Group.js.html">core/Group.js</a>, <a href="Group.js.html#sunlight-1-line-75">line 75</a>
    </li></ul></dd>
    

    

    

    
</dl>

    
    
</dd>

        
            
<dt>
    <h4 class="name" id="fixedToCamera"><span class="type-signature"></span>fixedToCamera<span class="type-signature"></span></h4>
    
    
</dt>
<dd>
    
    <div class="description">
        <p>A Group that is fixed to the camera uses its x/y coordinates as offsets from the top left of the camera. These are stored in Group.cameraOffset.
Note that the cameraOffset values are in addition to any parent in the display list.
So if this Group was in a Group that has x: 200, then this will be added to the cameraOffset.x</p>
    </div>
    
    
    

    
<dl class="details">
    

        <h5 class="subsection-title">Properties:</h5>

        <dl>

<table class="props table table-striped">
    <thead>
	<tr>
		
		<th>Name</th>
		

		<th>Type</th>

		

		

		<th class="last">Description</th>
	</tr>
	</thead>

	<tbody>
	

        <tr>
            
                <td class="name"><code>fixedToCamera</code></td>
            

            <td class="type">
            
                
<span class="param-type">boolean</span>


            
            </td>

            

            

            <td class="description last"><p>Set to true to fix this Group to the Camera at its current world coordinates.</p></td>
        </tr>

	
	</tbody>
</table>
</dl>

    

    

    

    
    <dt class="inherited-from">Inherited From:</dt>
    <dd class="inherited-from"><ul class="dummy"><li>
        <a href="Phaser.Group.html#fixedToCamera">Phaser.Group#fixedToCamera</a>
    </li></dd>
    

    

    

    

    

    

    
    <dt class="tag-source">Source:</dt>
    <dd class="tag-source"><ul class="dummy"><li>
        <a href="Group.js.html">core/Group.js</a>, <a href="Group.js.html#sunlight-1-line-1507">line 1507</a>
    </li></ul></dd>
    

    

    

    
</dl>

    
    
</dd>

        
            
<dt>
    <h4 class="name" id="game"><span class="type-signature"></span>game<span class="type-signature"></span></h4>
    
    
</dt>
<dd>
    
    
    

    
<dl class="details">
    

        <h5 class="subsection-title">Properties:</h5>

        <dl>

<table class="props table table-striped">
    <thead>
	<tr>
		
		<th>Name</th>
		

		<th>Type</th>

		

		

		<th class="last">Description</th>
	</tr>
	</thead>

	<tbody>
	

        <tr>
            
                <td class="name"><code>game</code></td>
            

            <td class="type">
            
                
<span class="param-type"><a href="Phaser.Game.html">Phaser.Game</a></span>


            
            </td>

            

            

            <td class="description last"><p>A reference to the currently running Game.</p></td>
        </tr>

	
	</tbody>
</table>
</dl>

    

    

    

    
    <dt class="inherited-from">Inherited From:</dt>
    <dd class="inherited-from"><ul class="dummy"><li>
        <a href="Phaser.Group.html#game">Phaser.Group#game</a>
    </li></dd>
    

    

    

    

    

    

    
    <dt class="tag-source">Source:</dt>
    <dd class="tag-source"><ul class="dummy"><li>
        <a href="Group.js.html">core/Group.js</a>, <a href="Group.js.html#sunlight-1-line-28">line 28</a>
    </li></ul></dd>
    

    

    

    
</dl>

    
    
</dd>

        
            
<dt>
    <h4 class="name" id="height"><span class="type-signature"></span>height<span class="type-signature"></span></h4>
    
    
</dt>
<dd>
    
    
    

    
<dl class="details">
    

        <h5 class="subsection-title">Properties:</h5>

        <dl>

<table class="props table table-striped">
    <thead>
	<tr>
		
		<th>Name</th>
		

		<th>Type</th>

		

		

		<th class="last">Description</th>
	</tr>
	</thead>

	<tbody>
	

        <tr>
            
                <td class="name"><code>height</code></td>
            

            <td class="type">
            
                
<span class="param-type">number</span>


            
            </td>

            

            

            <td class="description last"><p>Gets or sets the current height of the game world.</p></td>
        </tr>

	
	</tbody>
</table>
</dl>

    

    

    

    

    

    

    

    

    

    
    <dt class="tag-source">Source:</dt>
    <dd class="tag-source"><ul class="dummy"><li>
        <a href="World.js___.html">core/World.js</a>, <a href="World.js___.html#sunlight-1-line-125">line 125</a>
    </li></ul></dd>
    

    

    

    
</dl>

    
    
</dd>

        
            
<dt>
    <h4 class="name" id="length"><span class="type-signature">&lt;readonly> </span>length<span class="type-signature"></span></h4>
    
    
</dt>
<dd>
    
    
    

    
<dl class="details">
    

        <h5 class="subsection-title">Properties:</h5>

        <dl>

<table class="props table table-striped">
    <thead>
	<tr>
		
		<th>Name</th>
		

		<th>Type</th>

		

		

		<th class="last">Description</th>
	</tr>
	</thead>

	<tbody>
	

        <tr>
            
                <td class="name"><code>length</code></td>
            

            <td class="type">
            
                
<span class="param-type">number</span>


            
            </td>

            

            

            <td class="description last"><p>The total number of children in this Group, regardless of their exists/alive status.</p></td>
        </tr>

	
	</tbody>
</table>
</dl>

    

    

    

    
    <dt class="inherited-from">Inherited From:</dt>
    <dd class="inherited-from"><ul class="dummy"><li>
        <a href="Phaser.Group.html#length">Phaser.Group#length</a>
    </li></dd>
    

    

    

    

    

    

    
    <dt class="tag-source">Source:</dt>
    <dd class="tag-source"><ul class="dummy"><li>
        <a href="Group.js.html">core/Group.js</a>, <a href="Group.js.html#sunlight-1-line-1474">line 1474</a>
    </li></ul></dd>
    

    

    

    
</dl>

    
    
</dd>

        
            
<dt>
    <h4 class="name" id="name"><span class="type-signature"></span>name<span class="type-signature"></span></h4>
    
    
</dt>
<dd>
    
    
    

    
<dl class="details">
    

        <h5 class="subsection-title">Properties:</h5>

        <dl>

<table class="props table table-striped">
    <thead>
	<tr>
		
		<th>Name</th>
		

		<th>Type</th>

		

		

		<th class="last">Description</th>
	</tr>
	</thead>

	<tbody>
	

        <tr>
            
                <td class="name"><code>name</code></td>
            

            <td class="type">
            
                
<span class="param-type">string</span>


            
            </td>

            

            

            <td class="description last"><p>A name for this Group. Not used internally but useful for debugging.</p></td>
        </tr>

	
	</tbody>
</table>
</dl>

    

    

    

    
    <dt class="inherited-from">Inherited From:</dt>
    <dd class="inherited-from"><ul class="dummy"><li>
        <a href="Phaser.Group.html#name">Phaser.Group#name</a>
    </li></dd>
    

    

    

    

    

    

    
    <dt class="tag-source">Source:</dt>
    <dd class="tag-source"><ul class="dummy"><li>
        <a href="Group.js.html">core/Group.js</a>, <a href="Group.js.html#sunlight-1-line-38">line 38</a>
    </li></ul></dd>
    

    

    

    
</dl>

    
    
</dd>

        
            
<dt>
    <h4 class="name" id="physicsBodyType"><span class="type-signature"></span>physicsBodyType<span class="type-signature"></span></h4>
    
    
</dt>
<dd>
    
    
    

    
<dl class="details">
    

        <h5 class="subsection-title">Properties:</h5>

        <dl>

<table class="props table table-striped">
    <thead>
	<tr>
		
		<th>Name</th>
		

		<th>Type</th>

		

		

		<th class="last">Description</th>
	</tr>
	</thead>

	<tbody>
	

        <tr>
            
                <td class="name"><code>physicsBodyType</code></td>
            

            <td class="type">
            
                
<span class="param-type">number</span>


            
            </td>

            

            

            <td class="description last"><p>If Group.enableBody is true this is the type of physics body that is created on new Sprites. Phaser.Physics.ARCADE, Phaser.Physics.P2, Phaser.Physics.NINJA, etc.</p></td>
        </tr>

	
	</tbody>
</table>
</dl>

    

    

    

    
    <dt class="inherited-from">Inherited From:</dt>
    <dd class="inherited-from"><ul class="dummy"><li>
        <a href="Phaser.Group.html#physicsBodyType">Phaser.Group#physicsBodyType</a>
    </li></dd>
    

    

    

    

    

    

    
    <dt class="tag-source">Source:</dt>
    <dd class="tag-source"><ul class="dummy"><li>
        <a href="Group.js.html">core/Group.js</a>, <a href="Group.js.html#sunlight-1-line-116">line 116</a>
    </li></ul></dd>
    

    

    

    
</dl>

    
    
</dd>

        
            
<dt>
    <h4 class="name" id="randomX"><span class="type-signature">&lt;readonly> </span>randomX<span class="type-signature"></span></h4>
    
    
</dt>
<dd>
    
    
    

    
<dl class="details">
    

        <h5 class="subsection-title">Properties:</h5>

        <dl>

<table class="props table table-striped">
    <thead>
	<tr>
		
		<th>Name</th>
		

		<th>Type</th>

		

		

		<th class="last">Description</th>
	</tr>
	</thead>

	<tbody>
	

        <tr>
            
                <td class="name"><code>randomX</code></td>
            

            <td class="type">
            
                
<span class="param-type">number</span>


            
            </td>

            

            

            <td class="description last"><p>Gets a random integer which is lesser than or equal to the current width of the game world.</p></td>
        </tr>

	
	</tbody>
</table>
</dl>

    

    

    

    

    

    

    

    

    

    
    <dt class="tag-source">Source:</dt>
    <dd class="tag-source"><ul class="dummy"><li>
        <a href="World.js___.html">core/World.js</a>, <a href="World.js___.html#sunlight-1-line-167">line 167</a>
    </li></ul></dd>
    

    

    

    
</dl>

    
    
</dd>

        
            
<dt>
    <h4 class="name" id="randomY"><span class="type-signature">&lt;readonly> </span>randomY<span class="type-signature"></span></h4>
    
    
</dt>
<dd>
    
    
    

    
<dl class="details">
    

        <h5 class="subsection-title">Properties:</h5>

        <dl>

<table class="props table table-striped">
    <thead>
	<tr>
		
		<th>Name</th>
		

		<th>Type</th>

		

		

		<th class="last">Description</th>
	</tr>
	</thead>

	<tbody>
	

        <tr>
            
                <td class="name"><code>randomY</code></td>
            

            <td class="type">
            
                
<span class="param-type">number</span>


            
            </td>

            

            

            <td class="description last"><p>Gets a random integer which is lesser than or equal to the current height of the game world.</p></td>
        </tr>

	
	</tbody>
</table>
</dl>

    

    

    

    

    

    

    

    

    

    
    <dt class="tag-source">Source:</dt>
    <dd class="tag-source"><ul class="dummy"><li>
        <a href="World.js___.html">core/World.js</a>, <a href="World.js___.html#sunlight-1-line-189">line 189</a>
    </li></ul></dd>
    

    

    

    
</dl>

    
    
</dd>

        
            
<dt>
    <h4 class="name" id="rotation"><span class="type-signature"></span>rotation<span class="type-signature"></span></h4>
    
    
</dt>
<dd>
    
    <div class="description">
        <p>The angle of rotation of the Group container. This will adjust the Group container itself by modifying its rotation.
This will have no impact on the rotation value of its children, but it will update their worldTransform and on-screen position.</p>
    </div>
    
    
    

    
<dl class="details">
    

        <h5 class="subsection-title">Properties:</h5>

        <dl>

<table class="props table table-striped">
    <thead>
	<tr>
		
		<th>Name</th>
		

		<th>Type</th>

		

		

		<th class="last">Description</th>
	</tr>
	</thead>

	<tbody>
	

        <tr>
            
                <td class="name"><code>rotation</code></td>
            

            <td class="type">
            
                
<span class="param-type">number</span>


            
            </td>

            

            

            <td class="description last"><p>The angle of rotation given in radians.</p></td>
        </tr>

	
	</tbody>
</table>
</dl>

    

    

    

    
    <dt class="inherited-from">Inherited From:</dt>
    <dd class="inherited-from"><ul class="dummy"><li>
        <a href="Phaser.Group.html#rotation">Phaser.Group#rotation</a>
    </li></dd>
    

    

    

    

    

    

    
    <dt class="tag-source">Source:</dt>
    <dd class="tag-source"><ul class="dummy"><li>
        <a href="Group.js.html">core/Group.js</a>, <a href="Group.js.html#sunlight-1-line-1544">line 1544</a>
    </li></ul></dd>
    

    

    

    
</dl>

    
    
</dd>

        
            
<dt>
    <h4 class="name" id="scale"><span class="type-signature"></span>scale<span class="type-signature"></span></h4>
    
    
</dt>
<dd>
    
    
    

    
<dl class="details">
    

        <h5 class="subsection-title">Properties:</h5>

        <dl>

<table class="props table table-striped">
    <thead>
	<tr>
		
		<th>Name</th>
		

		<th>Type</th>

		

		

		<th class="last">Description</th>
	</tr>
	</thead>

	<tbody>
	

        <tr>
            
                <td class="name"><code>scale</code></td>
            

            <td class="type">
            
                
<span class="param-type"><a href="Phaser.Point.html">Phaser.Point</a></span>


            
            </td>

            

            

            <td class="description last"><p>The scale of the Group container.</p></td>
        </tr>

	
	</tbody>
</table>
</dl>

    

    

    

    
    <dt class="inherited-from">Inherited From:</dt>
    <dd class="inherited-from"><ul class="dummy"><li>
        <a href="Phaser.Group.html#scale">Phaser.Group#scale</a>
    </li></dd>
    

    

    

    

    

    

    
    <dt class="tag-source">Source:</dt>
    <dd class="tag-source"><ul class="dummy"><li>
        <a href="Group.js.html">core/Group.js</a>, <a href="Group.js.html#sunlight-1-line-84">line 84</a>
    </li></ul></dd>
    

    

    

    
</dl>

    
    
</dd>

        
            
<dt>
    <h4 class="name" id="total"><span class="type-signature">&lt;readonly> </span>total<span class="type-signature"></span></h4>
    
    
</dt>
<dd>
    
    
    

    
<dl class="details">
    

        <h5 class="subsection-title">Properties:</h5>

        <dl>

<table class="props table table-striped">
    <thead>
	<tr>
		
		<th>Name</th>
		

		<th>Type</th>

		

		

		<th class="last">Description</th>
	</tr>
	</thead>

	<tbody>
	

        <tr>
            
                <td class="name"><code>total</code></td>
            

            <td class="type">
            
                
<span class="param-type">number</span>


            
            </td>

            

            

            <td class="description last"><p>The total number of children in this Group who have a state of exists = true.</p></td>
        </tr>

	
	</tbody>
</table>
</dl>

    

    

    

    
    <dt class="inherited-from">Inherited From:</dt>
    <dd class="inherited-from"><ul class="dummy"><li>
        <a href="Phaser.Group.html#total">Phaser.Group#total</a>
    </li></dd>
    

    

    

    

    

    

    
    <dt class="tag-source">Source:</dt>
    <dd class="tag-source"><ul class="dummy"><li>
        <a href="Group.js.html">core/Group.js</a>, <a href="Group.js.html#sunlight-1-line-1459">line 1459</a>
    </li></ul></dd>
    

    

    

    
</dl>

    
    
</dd>

        
            
<dt>
    <h4 class="name" id="type"><span class="type-signature">&lt;protected> </span>type<span class="type-signature"></span></h4>
    
    
</dt>
<dd>
    
    
    

    
<dl class="details">
    

        <h5 class="subsection-title">Properties:</h5>

        <dl>

<table class="props table table-striped">
    <thead>
	<tr>
		
		<th>Name</th>
		

		<th>Type</th>

		

		

		<th class="last">Description</th>
	</tr>
	</thead>

	<tbody>
	

        <tr>
            
                <td class="name"><code>type</code></td>
            

            <td class="type">
            
                
<span class="param-type">number</span>


            
            </td>

            

            

            <td class="description last"><p>Internal Phaser Type value.</p></td>
        </tr>

	
	</tbody>
</table>
</dl>

    

    

    

    
    <dt class="inherited-from">Inherited From:</dt>
    <dd class="inherited-from"><ul class="dummy"><li>
        <a href="Phaser.Group.html#type">Phaser.Group#type</a>
    </li></dd>
    

    

    

    

    

    

    
    <dt class="tag-source">Source:</dt>
    <dd class="tag-source"><ul class="dummy"><li>
        <a href="Group.js.html">core/Group.js</a>, <a href="Group.js.html#sunlight-1-line-63">line 63</a>
    </li></ul></dd>
    

    

    

    
</dl>

    
    
</dd>

        
            
<dt>
    <h4 class="name" id="visible"><span class="type-signature"></span>visible<span class="type-signature"></span></h4>
    
    
</dt>
<dd>
    
    
    

    
<dl class="details">
    

        <h5 class="subsection-title">Properties:</h5>

        <dl>

<table class="props table table-striped">
    <thead>
	<tr>
		
		<th>Name</th>
		

		<th>Type</th>

		

		

		<th class="last">Description</th>
	</tr>
	</thead>

	<tbody>
	

        <tr>
            
                <td class="name"><code>visible</code></td>
            

            <td class="type">
            
                
<span class="param-type">boolean</span>


            
            </td>

            

            

            <td class="description last"><p>The visible state of the Group. Non-visible Groups and all of their children are not rendered.</p></td>
        </tr>

	
	</tbody>
</table>
</dl>

    

    

    

    
    <dt class="inherited-from">Inherited From:</dt>
    <dd class="inherited-from"><ul class="dummy"><li>
        <a href="Phaser.Group.html#visible">Phaser.Group#visible</a>
    </li></dd>
    

    

    

    

    

    

    
    <dt class="tag-source">Source:</dt>
    <dd class="tag-source"><ul class="dummy"><li>
        <a href="Group.js.html">core/Group.js</a>, <a href="Group.js.html#sunlight-1-line-1546">line 1546</a>
    </li></ul></dd>
    

    

    

    
</dl>

    
    
</dd>

        
            
<dt>
    <h4 class="name" id="width"><span class="type-signature"></span>width<span class="type-signature"></span></h4>
    
    
</dt>
<dd>
    
    
    

    
<dl class="details">
    

        <h5 class="subsection-title">Properties:</h5>

        <dl>

<table class="props table table-striped">
    <thead>
	<tr>
		
		<th>Name</th>
		

		<th>Type</th>

		

		

		<th class="last">Description</th>
	</tr>
	</thead>

	<tbody>
	

        <tr>
            
                <td class="name"><code>width</code></td>
            

            <td class="type">
            
                
<span class="param-type">number</span>


            
            </td>

            

            

            <td class="description last"><p>Gets or sets the current width of the game world.</p></td>
        </tr>

	
	</tbody>
</table>
</dl>

    

    

    

    

    

    

    

    

    

    
    <dt class="tag-source">Source:</dt>
    <dd class="tag-source"><ul class="dummy"><li>
        <a href="World.js___.html">core/World.js</a>, <a href="World.js___.html#sunlight-1-line-109">line 109</a>
    </li></ul></dd>
    

    

    

    
</dl>

    
    
</dd>

        
            
<dt>
    <h4 class="name" id="x"><span class="type-signature"></span>x<span class="type-signature"></span></h4>
    
    
</dt>
<dd>
    
    <div class="description">
        <p>The x coordinate of the Group container. You can adjust the Group container itself by modifying its coordinates.
This will have no impact on the x/y coordinates of its children, but it will update their worldTransform and on-screen position.</p>
    </div>
    
    
    

    
<dl class="details">
    

        <h5 class="subsection-title">Properties:</h5>

        <dl>

<table class="props table table-striped">
    <thead>
	<tr>
		
		<th>Name</th>
		

		<th>Type</th>

		

		

		<th class="last">Description</th>
	</tr>
	</thead>

	<tbody>
	

        <tr>
            
                <td class="name"><code>x</code></td>
            

            <td class="type">
            
                
<span class="param-type">number</span>


            
            </td>

            

            

            <td class="description last"><p>The x coordinate of the Group container.</p></td>
        </tr>

	
	</tbody>
</table>
</dl>

    

    

    

    
    <dt class="inherited-from">Inherited From:</dt>
    <dd class="inherited-from"><ul class="dummy"><li>
        <a href="Phaser.Group.html#x">Phaser.Group#x</a>
    </li></dd>
    

    

    

    

    

    

    
    <dt class="tag-source">Source:</dt>
    <dd class="tag-source"><ul class="dummy"><li>
        <a href="Group.js.html">core/Group.js</a>, <a href="Group.js.html#sunlight-1-line-1540">line 1540</a>
    </li></ul></dd>
    

    

    

    
</dl>

    
    
</dd>

        
            
<dt>
    <h4 class="name" id="y"><span class="type-signature"></span>y<span class="type-signature"></span></h4>
    
    
</dt>
<dd>
    
    <div class="description">
        <p>The y coordinate of the Group container. You can adjust the Group container itself by modifying its coordinates.
This will have no impact on the x/y coordinates of its children, but it will update their worldTransform and on-screen position.</p>
    </div>
    
    
    

    
<dl class="details">
    

        <h5 class="subsection-title">Properties:</h5>

        <dl>

<table class="props table table-striped">
    <thead>
	<tr>
		
		<th>Name</th>
		

		<th>Type</th>

		

		

		<th class="last">Description</th>
	</tr>
	</thead>

	<tbody>
	

        <tr>
            
                <td class="name"><code>y</code></td>
            

            <td class="type">
            
                
<span class="param-type">number</span>


            
            </td>

            

            

            <td class="description last"><p>The y coordinate of the Group container.</p></td>
        </tr>

	
	</tbody>
</table>
</dl>

    

    

    

    
    <dt class="inherited-from">Inherited From:</dt>
    <dd class="inherited-from"><ul class="dummy"><li>
        <a href="Phaser.Group.html#y">Phaser.Group#y</a>
    </li></dd>
    

    

    

    

    

    

    
    <dt class="tag-source">Source:</dt>
    <dd class="tag-source"><ul class="dummy"><li>
        <a href="Group.js.html">core/Group.js</a>, <a href="Group.js.html#sunlight-1-line-1542">line 1542</a>
    </li></ul></dd>
    

    

    

    
</dl>

    
    
</dd>

        
            
<dt>
    <h4 class="name" id="z"><span class="type-signature"></span>z<span class="type-signature"></span></h4>
    
    
</dt>
<dd>
    
    
    

    
<dl class="details">
    

        <h5 class="subsection-title">Properties:</h5>

        <dl>

<table class="props table table-striped">
    <thead>
	<tr>
		
		<th>Name</th>
		

		<th>Type</th>

		

		

		<th class="last">Description</th>
	</tr>
	</thead>

	<tbody>
	

        <tr>
            
                <td class="name"><code>z</code></td>
            

            <td class="type">
            
                
<span class="param-type">number</span>


            
            </td>

            

            

            <td class="description last"><p>The z-depth value of this object within its Group (remember the World is a Group as well). No two objects in a Group can have the same z value.</p></td>
        </tr>

	
	</tbody>
</table>
</dl>

    

    

    

    
    <dt class="inherited-from">Inherited From:</dt>
    <dd class="inherited-from"><ul class="dummy"><li>
        <a href="Phaser.Group.html#z">Phaser.Group#z</a>
    </li></dd>
    

    

    

    

    

    

    
    <dt class="tag-source">Source:</dt>
    <dd class="tag-source"><ul class="dummy"><li>
        <a href="Group.js.html">core/Group.js</a>, <a href="Group.js.html#sunlight-1-line-57">line 57</a>
    </li></ul></dd>
    

    

    

    
</dl>

    
    
</dd>

        </dl>
    

    
        <h3 class="subsection-title">Methods</h3>

        <dl>
            
<dt>
    <h4 class="name" id="add"><span class="type-signature"></span>add<span class="signature">(child)</span><span class="type-signature"> &rarr; {*}</span></h4>
    
    
</dt>
<dd>
    
    
    <div class="description">
        <p>Adds an existing object to this Group. The object can be an instance of Phaser.Sprite, Phaser.Button or any other display object.
The child is automatically added to the top of the Group, so renders on-top of everything else within the Group. If you need to control
that then see the addAt method.</p>
    </div>
    

    
    
    
    
    
        <h5>Parameters:</h5>
        

<table class="params table table-striped">
    <thead>
	<tr>
		
		<th>Name</th>
		

		<th>Type</th>

		

		

		<th class="last">Description</th>
	</tr>
	</thead>

	<tbody>
	

        <tr>
            
                <td class="name"><code>child</code></td>
            

            <td class="type">
            
                
<span class="param-type">*</span>


            
            </td>

            

            

            <td class="description last"><p>An instance of Phaser.Sprite, Phaser.Button or any other display object..</p></td>
        </tr>

	
	</tbody>
</table>

    
    
    
<dl class="details">
    

    

    

    
    <dt class="inherited-from">Inherited From:</dt>
    <dd class="inherited-from"><ul class="dummy"><li>
        <a href="Phaser.Group.html#add">Phaser.Group#add</a>
    </li></dd>
    

    

    

    

    

    

    
    <dt class="tag-source">Source:</dt>
    <dd class="tag-source"><ul class="dummy"><li>
        <a href="Group.js.html">core/Group.js</a>, <a href="Group.js.html#sunlight-1-line-176">line 176</a>
    </li></ul></dd>
    

    

    
    <dt class="tag-see">See:</dt>
    <dd class="tag-see">
        <ul>
            <li><a href="Phaser.Group.html#create">Phaser.Group#create</a></li>
        
            <li><a href="Phaser.Group.html#addAt">Phaser.Group#addAt</a></li>
        </ul>
    </dd>
    

    
</dl>

    
    

    

    
    
    
    
    
    <h5>Returns:</h5>
    
            
<div class="param-desc">
    <p>The child that was added to the Group.</p>
</div>



<dl>
	<dt>
		Type
	</dt>
	<dd>
		
<span class="param-type">*</span>


	</dd>
</dl>


        
    
    
</dd>

        
            
<dt>
    <h4 class="name" id="addAll"><span class="type-signature"></span>addAll<span class="signature">(property, amount, checkAlive, checkVisible)</span><span class="type-signature"></span></h4>
    
    
</dt>
<dd>
    
    
    <div class="description">
        <p>Adds the amount to the given property on all children in this Group.
Group.addAll('x', 10) will add 10 to the child.x value.</p>
    </div>
    

    
    
    
    
    
        <h5>Parameters:</h5>
        

<table class="params table table-striped">
    <thead>
	<tr>
		
		<th>Name</th>
		

		<th>Type</th>

		

		

		<th class="last">Description</th>
	</tr>
	</thead>

	<tbody>
	

        <tr>
            
                <td class="name"><code>property</code></td>
            

            <td class="type">
            
                
<span class="param-type">string</span>


            
            </td>

            

            

            <td class="description last"><p>The property to increment, for example 'body.velocity.x' or 'angle'.</p></td>
        </tr>

	

        <tr>
            
                <td class="name"><code>amount</code></td>
            

            <td class="type">
            
                
<span class="param-type">number</span>


            
            </td>

            

            

            <td class="description last"><p>The amount to increment the property by. If child.x = 10 then addAll('x', 40) would make child.x = 50.</p></td>
        </tr>

	

        <tr>
            
                <td class="name"><code>checkAlive</code></td>
            

            <td class="type">
            
                
<span class="param-type">boolean</span>


            
            </td>

            

            

            <td class="description last"><p>If true the property will only be changed if the child is alive.</p></td>
        </tr>

	

        <tr>
            
                <td class="name"><code>checkVisible</code></td>
            

            <td class="type">
            
                
<span class="param-type">boolean</span>


            
            </td>

            

            

            <td class="description last"><p>If true the property will only be changed if the child is visible.</p></td>
        </tr>

	
	</tbody>
</table>

    
    
    
<dl class="details">
    

    

    

    
    <dt class="inherited-from">Inherited From:</dt>
    <dd class="inherited-from"><ul class="dummy"><li>
        <a href="Phaser.Group.html#addAll">Phaser.Group#addAll</a>
    </li></dd>
    

    

    

    

    

    

    
    <dt class="tag-source">Source:</dt>
    <dd class="tag-source"><ul class="dummy"><li>
        <a href="Group.js.html">core/Group.js</a>, <a href="Group.js.html#sunlight-1-line-705">line 705</a>
    </li></ul></dd>
    

    

    

    
</dl>

    
    

    

    
    
    
    
    
    
    
</dd>

        
            
<dt>
    <h4 class="name" id="addAt"><span class="type-signature"></span>addAt<span class="signature">(child, index)</span><span class="type-signature"> &rarr; {*}</span></h4>
    
    
</dt>
<dd>
    
    
    <div class="description">
        <p>Adds an existing object to this Group. The object can be an instance of Phaser.Sprite, Phaser.Button or any other display object.
The child is added to the Group at the location specified by the index value, this allows you to control child ordering.</p>
    </div>
    

    
    
    
    
    
        <h5>Parameters:</h5>
        

<table class="params table table-striped">
    <thead>
	<tr>
		
		<th>Name</th>
		

		<th>Type</th>

		

		

		<th class="last">Description</th>
	</tr>
	</thead>

	<tbody>
	

        <tr>
            
                <td class="name"><code>child</code></td>
            

            <td class="type">
            
                
<span class="param-type">*</span>


            
            </td>

            

            

            <td class="description last"><p>An instance of Phaser.Sprite, Phaser.Button or any other display object..</p></td>
        </tr>

	

        <tr>
            
                <td class="name"><code>index</code></td>
            

            <td class="type">
            
                
<span class="param-type">number</span>


            
            </td>

            

            

            <td class="description last"><p>The index within the Group to insert the child to.</p></td>
        </tr>

	
	</tbody>
</table>

    
    
    
<dl class="details">
    

    

    

    
    <dt class="inherited-from">Inherited From:</dt>
    <dd class="inherited-from"><ul class="dummy"><li>
        <a href="Phaser.Group.html#addAt">Phaser.Group#addAt</a>
    </li></dd>
    

    

    

    

    

    

    
    <dt class="tag-source">Source:</dt>
    <dd class="tag-source"><ul class="dummy"><li>
        <a href="Group.js.html">core/Group.js</a>, <a href="Group.js.html#sunlight-1-line-215">line 215</a>
    </li></ul></dd>
    

    

    

    
</dl>

    
    

    

    
    
    
    
    
    <h5>Returns:</h5>
    
            
<div class="param-desc">
    <p>The child that was added to the Group.</p>
</div>



<dl>
	<dt>
		Type
	</dt>
	<dd>
		
<span class="param-type">*</span>


	</dd>
</dl>


        
    
    
</dd>

        
            
<dt>
    <h4 class="name" id="ascendingSortHandler"><span class="type-signature"></span>ascendingSortHandler<span class="signature">(a, b)</span><span class="type-signature"></span></h4>
    
    
</dt>
<dd>
    
    
    <div class="description">
        <p>An internal helper function for the sort process.</p>
    </div>
    

    
    
    
    
    
        <h5>Parameters:</h5>
        

<table class="params table table-striped">
    <thead>
	<tr>
		
		<th>Name</th>
		

		<th>Type</th>

		

		

		<th class="last">Description</th>
	</tr>
	</thead>

	<tbody>
	

        <tr>
            
                <td class="name"><code>a</code></td>
            

            <td class="type">
            
                
<span class="param-type">object</span>


            
            </td>

            

            

            <td class="description last"><p>The first object being sorted.</p></td>
        </tr>

	

        <tr>
            
                <td class="name"><code>b</code></td>
            

            <td class="type">
            
                
<span class="param-type">object</span>


            
            </td>

            

            

            <td class="description last"><p>The second object being sorted.</p></td>
        </tr>

	
	</tbody>
</table>

    
    
    
<dl class="details">
    

    

    

    
    <dt class="inherited-from">Inherited From:</dt>
    <dd class="inherited-from"><ul class="dummy"><li>
        <a href="Phaser.Group.html#ascendingSortHandler">Phaser.Group#ascendingSortHandler</a>
    </li></dd>
    

    

    

    

    

    

    
    <dt class="tag-source">Source:</dt>
    <dd class="tag-source"><ul class="dummy"><li>
        <a href="Group.js.html">core/Group.js</a>, <a href="Group.js.html#sunlight-1-line-1088">line 1088</a>
    </li></ul></dd>
    

    

    

    
</dl>

    
    

    

    
    
    
    
    
    
    
</dd>

        
            
<dt>
    <h4 class="name" id="boot"><span class="type-signature">&lt;protected> </span>boot<span class="signature">()</span><span class="type-signature"></span></h4>
    
    
</dt>
<dd>
    
    
    <div class="description">
        <p>Initialises the game world.</p>
    </div>
    

    
    
    
    
    
    
    
<dl class="details">
    

    

    

    

    

    

    

    

    

    
    <dt class="tag-source">Source:</dt>
    <dd class="tag-source"><ul class="dummy"><li>
        <a href="World.js___.html">core/World.js</a>, <a href="World.js___.html#sunlight-1-line-42">line 42</a>
    </li></ul></dd>
    

    

    

    
</dl>

    
    

    

    
    
    
    
    
    
    
</dd>

        
            
<dt>
    <h4 class="name" id="bringToTop"><span class="type-signature"></span>bringToTop<span class="signature">(child)</span><span class="type-signature"> &rarr; {*}</span></h4>
    
    
</dt>
<dd>
    
    
    <div class="description">
        <p>Brings the given child to the top of this Group so it renders above all other children.</p>
    </div>
    

    
    
    
    
    
        <h5>Parameters:</h5>
        

<table class="params table table-striped">
    <thead>
	<tr>
		
		<th>Name</th>
		

		<th>Type</th>

		

		

		<th class="last">Description</th>
	</tr>
	</thead>

	<tbody>
	

        <tr>
            
                <td class="name"><code>child</code></td>
            

            <td class="type">
            
                
<span class="param-type">*</span>


            
            </td>

            

            

            <td class="description last"><p>The child to bring to the top of this Group.</p></td>
        </tr>

	
	</tbody>
</table>

    
    
    
<dl class="details">
    

    

    

    
    <dt class="inherited-from">Inherited From:</dt>
    <dd class="inherited-from"><ul class="dummy"><li>
        <a href="Phaser.Group.html#bringToTop">Phaser.Group#bringToTop</a>
    </li></dd>
    

    

    

    

    

    

    
    <dt class="tag-source">Source:</dt>
    <dd class="tag-source"><ul class="dummy"><li>
        <a href="Group.js.html">core/Group.js</a>, <a href="Group.js.html#sunlight-1-line-425">line 425</a>
    </li></ul></dd>
    

    

    

    
</dl>

    
    

    

    
    
    
    
    
    <h5>Returns:</h5>
    
            
<div class="param-desc">
    <p>The child that was moved.</p>
</div>



<dl>
	<dt>
		Type
	</dt>
	<dd>
		
<span class="param-type">*</span>


	</dd>
</dl>


        
    
    
</dd>

        
            
<dt>
    <h4 class="name" id="callAll"><span class="type-signature"></span>callAll<span class="signature">(method, <span class="optional">context</span>, parameter)</span><span class="type-signature"></span></h4>
    
    
</dt>
<dd>
    
    
    <div class="description">
        <p>Calls a function on all of the children regardless if they are dead or alive (see callAllExists if you need control over that)
After the method parameter and context you can add as many extra parameters as you like, which will all be passed to the child.</p>
    </div>
    

    
    
    
    
    
        <h5>Parameters:</h5>
        

<table class="params table table-striped">
    <thead>
	<tr>
		
		<th>Name</th>
		

		<th>Type</th>

		
		<th>Argument</th>
		

		
		<th>Default</th>
		

		<th class="last">Description</th>
	</tr>
	</thead>

	<tbody>
	

        <tr>
            
                <td class="name"><code>method</code></td>
            

            <td class="type">
            
                
<span class="param-type">string</span>


            
            </td>

            
                <td class="attributes">
                

                

                
                </td>
            

            
                <td class="default">
                
                </td>
            

            <td class="description last"><p>A string containing the name of the function that will be called. The function must exist on the child.</p></td>
        </tr>

	

        <tr>
            
                <td class="name"><code>context</code></td>
            

            <td class="type">
            
                
<span class="param-type">string</span>


            
            </td>

            
                <td class="attributes">
                
                    &lt;optional><br>
                

                

                
                </td>
            

            
                <td class="default">
                
                    null
                
                </td>
            

            <td class="description last"><p>A string containing the context under which the method will be executed. Set to null to default to the child.</p></td>
        </tr>

	

        <tr>
            
                <td class="name"><code>parameter</code></td>
            

            <td class="type">
            
                
<span class="param-type">*</span>


            
            </td>

            
                <td class="attributes">
                

                

                
                    &lt;repeatable><br>
                
                </td>
            

            
                <td class="default">
                
                </td>
            

            <td class="description last"><p>Additional parameters that will be passed to the method.</p></td>
        </tr>

	
	</tbody>
</table>

    
    
    
<dl class="details">
    

    

    

    
    <dt class="inherited-from">Inherited From:</dt>
    <dd class="inherited-from"><ul class="dummy"><li>
        <a href="Phaser.Group.html#callAll">Phaser.Group#callAll</a>
    </li></dd>
    

    

    

    

    

    

    
    <dt class="tag-source">Source:</dt>
    <dd class="tag-source"><ul class="dummy"><li>
        <a href="Group.js.html">core/Group.js</a>, <a href="Group.js.html#sunlight-1-line-845">line 845</a>
    </li></ul></dd>
    

    

    

    
</dl>

    
    

    

    
    
    
    
    
    
    
</dd>

        
            
<dt>
    <h4 class="name" id="callAllExists"><span class="type-signature"></span>callAllExists<span class="signature">(callback, existsValue, parameter)</span><span class="type-signature"></span></h4>
    
    
</dt>
<dd>
    
    
    <div class="description">
        <p>Calls a function on all of the children that have exists=true in this Group.
After the existsValue parameter you can add as many parameters as you like, which will all be passed to the child callback.</p>
    </div>
    

    
    
    
    
    
        <h5>Parameters:</h5>
        

<table class="params table table-striped">
    <thead>
	<tr>
		
		<th>Name</th>
		

		<th>Type</th>

		
		<th>Argument</th>
		

		

		<th class="last">Description</th>
	</tr>
	</thead>

	<tbody>
	

        <tr>
            
                <td class="name"><code>callback</code></td>
            

            <td class="type">
            
                
<span class="param-type">function</span>


            
            </td>

            
                <td class="attributes">
                

                

                
                </td>
            

            

            <td class="description last"><p>The function that exists on the children that will be called.</p></td>
        </tr>

	

        <tr>
            
                <td class="name"><code>existsValue</code></td>
            

            <td class="type">
            
                
<span class="param-type">boolean</span>


            
            </td>

            
                <td class="attributes">
                

                

                
                </td>
            

            

            <td class="description last"><p>Only children with exists=existsValue will be called.</p></td>
        </tr>

	

        <tr>
            
                <td class="name"><code>parameter</code></td>
            

            <td class="type">
            
                
<span class="param-type">*</span>


            
            </td>

            
                <td class="attributes">
                

                

                
                    &lt;repeatable><br>
                
                </td>
            

            

            <td class="description last"><p>Additional parameters that will be passed to the callback.</p></td>
        </tr>

	
	</tbody>
</table>

    
    
    
<dl class="details">
    

    

    

    
    <dt class="inherited-from">Inherited From:</dt>
    <dd class="inherited-from"><ul class="dummy"><li>
        <a href="Phaser.Group.html#callAllExists">Phaser.Group#callAllExists</a>
    </li></dd>
    

    

    

    

    

    

    
    <dt class="tag-source">Source:</dt>
    <dd class="tag-source"><ul class="dummy"><li>
        <a href="Group.js.html">core/Group.js</a>, <a href="Group.js.html#sunlight-1-line-769">line 769</a>
    </li></ul></dd>
    

    

    

    
</dl>

    
    

    

    
    
    
    
    
    
    
</dd>

        
            
<dt>
    <h4 class="name" id="callbackFromArray"><span class="type-signature">&lt;protected> </span>callbackFromArray<span class="signature">(child, callback, length)</span><span class="type-signature"></span></h4>
    
    
</dt>
<dd>
    
    
    <div class="description">
        <p>Returns a reference to a function that exists on a child of the Group based on the given callback array.</p>
    </div>
    

    
    
    
    
    
        <h5>Parameters:</h5>
        

<table class="params table table-striped">
    <thead>
	<tr>
		
		<th>Name</th>
		

		<th>Type</th>

		

		

		<th class="last">Description</th>
	</tr>
	</thead>

	<tbody>
	

        <tr>
            
                <td class="name"><code>child</code></td>
            

            <td class="type">
            
                
<span class="param-type">object</span>


            
            </td>

            

            

            <td class="description last"><p>The object to inspect.</p></td>
        </tr>

	

        <tr>
            
                <td class="name"><code>callback</code></td>
            

            <td class="type">
            
                
<span class="param-type">array</span>


            
            </td>

            

            

            <td class="description last"><p>The array of function names.</p></td>
        </tr>

	

        <tr>
            
                <td class="name"><code>length</code></td>
            

            <td class="type">
            
                
<span class="param-type">number</span>


            
            </td>

            

            

            <td class="description last"><p>The size of the array (pre-calculated in callAll).</p></td>
        </tr>

	
	</tbody>
</table>

    
    
    
<dl class="details">
    

    

    

    
    <dt class="inherited-from">Inherited From:</dt>
    <dd class="inherited-from"><ul class="dummy"><li>
        <a href="Phaser.Group.html#callbackFromArray">Phaser.Group#callbackFromArray</a>
    </li></dd>
    

    

    

    

    

    

    
    <dt class="tag-source">Source:</dt>
    <dd class="tag-source"><ul class="dummy"><li>
        <a href="Group.js.html">core/Group.js</a>, <a href="Group.js.html#sunlight-1-line-792">line 792</a>
    </li></ul></dd>
    

    

    

    
</dl>

    
    

    

    
    
    
    
    
    
    
</dd>

        
            
<dt>
    <h4 class="name" id="countDead"><span class="type-signature"></span>countDead<span class="signature">()</span><span class="type-signature"> &rarr; {number}</span></h4>
    
    
</dt>
<dd>
    
    
    <div class="description">
        <p>Call this function to find out how many members of the group are dead.</p>
    </div>
    

    
    
    
    
    
    
    
<dl class="details">
    

    

    

    
    <dt class="inherited-from">Inherited From:</dt>
    <dd class="inherited-from"><ul class="dummy"><li>
        <a href="Phaser.Group.html#countDead">Phaser.Group#countDead</a>
    </li></dd>
    

    

    

    

    

    

    
    <dt class="tag-source">Source:</dt>
    <dd class="tag-source"><ul class="dummy"><li>
        <a href="Group.js.html">core/Group.js</a>, <a href="Group.js.html#sunlight-1-line-1286">line 1286</a>
    </li></ul></dd>
    

    

    

    
</dl>

    
    

    

    
    
    
    
    
    <h5>Returns:</h5>
    
            
<div class="param-desc">
    <p>The number of children flagged as dead.</p>
</div>



<dl>
	<dt>
		Type
	</dt>
	<dd>
		
<span class="param-type">number</span>


	</dd>
</dl>


        
    
    
</dd>

        
            
<dt>
    <h4 class="name" id="countLiving"><span class="type-signature"></span>countLiving<span class="signature">()</span><span class="type-signature"> &rarr; {number}</span></h4>
    
    
</dt>
<dd>
    
    
    <div class="description">
        <p>Call this function to find out how many members of the group are alive.</p>
    </div>
    

    
    
    
    
    
    
    
<dl class="details">
    

    

    

    
    <dt class="inherited-from">Inherited From:</dt>
    <dd class="inherited-from"><ul class="dummy"><li>
        <a href="Phaser.Group.html#countLiving">Phaser.Group#countLiving</a>
    </li></dd>
    

    

    

    

    

    

    
    <dt class="tag-source">Source:</dt>
    <dd class="tag-source"><ul class="dummy"><li>
        <a href="Group.js.html">core/Group.js</a>, <a href="Group.js.html#sunlight-1-line-1274">line 1274</a>
    </li></ul></dd>
    

    

    

    
</dl>

    
    

    

    
    
    
    
    
    <h5>Returns:</h5>
    
            
<div class="param-desc">
    <p>The number of children flagged as alive.</p>
</div>



<dl>
	<dt>
		Type
	</dt>
	<dd>
		
<span class="param-type">number</span>


	</dd>
</dl>


        
    
    
</dd>

        
            
<dt>
    <h4 class="name" id="create"><span class="type-signature"></span>create<span class="signature">(x, y, key, <span class="optional">frame</span>, <span class="optional">exists</span>)</span><span class="type-signature"> &rarr; {<a href="Phaser.Sprite.html">Phaser.Sprite</a>}</span></h4>
    
    
</dt>
<dd>
    
    
    <div class="description">
        <p>Automatically creates a new Phaser.Sprite object and adds it to the top of this Group.
Useful if you don't need to create the Sprite instances before-hand.</p>
    </div>
    

    
    
    
    
    
        <h5>Parameters:</h5>
        

<table class="params table table-striped">
    <thead>
	<tr>
		
		<th>Name</th>
		

		<th>Type</th>

		
		<th>Argument</th>
		

		
		<th>Default</th>
		

		<th class="last">Description</th>
	</tr>
	</thead>

	<tbody>
	

        <tr>
            
                <td class="name"><code>x</code></td>
            

            <td class="type">
            
                
<span class="param-type">number</span>


            
            </td>

            
                <td class="attributes">
                

                

                
                </td>
            

            
                <td class="default">
                
                </td>
            

            <td class="description last"><p>The x coordinate to display the newly created Sprite at. The value is in relation to the Group.x point.</p></td>
        </tr>

	

        <tr>
            
                <td class="name"><code>y</code></td>
            

            <td class="type">
            
                
<span class="param-type">number</span>


            
            </td>

            
                <td class="attributes">
                

                

                
                </td>
            

            
                <td class="default">
                
                </td>
            

            <td class="description last"><p>The y coordinate to display the newly created Sprite at. The value is in relation to the Group.y point.</p></td>
        </tr>

	

        <tr>
            
                <td class="name"><code>key</code></td>
            

            <td class="type">
            
                
<span class="param-type">string</span>


            
            </td>

            
                <td class="attributes">
                

                

                
                </td>
            

            
                <td class="default">
                
                </td>
            

            <td class="description last"><p>The Game.cache key of the image that this Sprite will use.</p></td>
        </tr>

	

        <tr>
            
                <td class="name"><code>frame</code></td>
            

            <td class="type">
            
                
<span class="param-type">number</span>
|

<span class="param-type">string</span>


            
            </td>

            
                <td class="attributes">
                
                    &lt;optional><br>
                

                

                
                </td>
            

            
                <td class="default">
                
                </td>
            

            <td class="description last"><p>If the Sprite image contains multiple frames you can specify which one to use here.</p></td>
        </tr>

	

        <tr>
            
                <td class="name"><code>exists</code></td>
            

            <td class="type">
            
                
<span class="param-type">boolean</span>


            
            </td>

            
                <td class="attributes">
                
                    &lt;optional><br>
                

                

                
                </td>
            

            
                <td class="default">
                
                    true
                
                </td>
            

            <td class="description last"><p>The default exists state of the Sprite.</p></td>
        </tr>

	
	</tbody>
</table>

    
    
    
<dl class="details">
    

    

    

    
    <dt class="inherited-from">Inherited From:</dt>
    <dd class="inherited-from"><ul class="dummy"><li>
        <a href="Phaser.Group.html#create">Phaser.Group#create</a>
    </li></dd>
    

    

    

    

    

    

    
    <dt class="tag-source">Source:</dt>
    <dd class="tag-source"><ul class="dummy"><li>
        <a href="Group.js.html">core/Group.js</a>, <a href="Group.js.html#sunlight-1-line-272">line 272</a>
    </li></ul></dd>
    

    

    

    
</dl>

    
    

    

    
    
    
    
    
    <h5>Returns:</h5>
    
            
<div class="param-desc">
    <p>The child that was created.</p>
</div>



<dl>
	<dt>
		Type
	</dt>
	<dd>
		
<span class="param-type"><a href="Phaser.Sprite.html">Phaser.Sprite</a></span>


	</dd>
</dl>


        
    
    
</dd>

        
            
<dt>
    <h4 class="name" id="createMultiple"><span class="type-signature"></span>createMultiple<span class="signature">(quantity, key, <span class="optional">frame</span>, <span class="optional">exists</span>)</span><span class="type-signature"></span></h4>
    
    
</dt>
<dd>
    
    
    <div class="description">
        <p>Automatically creates multiple Phaser.Sprite objects and adds them to the top of this Group.
Useful if you need to quickly generate a pool of identical sprites, such as bullets. By default the sprites will be set to not exist
and will be positioned at 0, 0 (relative to the Group.x/y)</p>
    </div>
    

    
    
    
    
    
        <h5>Parameters:</h5>
        

<table class="params table table-striped">
    <thead>
	<tr>
		
		<th>Name</th>
		

		<th>Type</th>

		
		<th>Argument</th>
		

		
		<th>Default</th>
		

		<th class="last">Description</th>
	</tr>
	</thead>

	<tbody>
	

        <tr>
            
                <td class="name"><code>quantity</code></td>
            

            <td class="type">
            
                
<span class="param-type">number</span>


            
            </td>

            
                <td class="attributes">
                

                

                
                </td>
            

            
                <td class="default">
                
                </td>
            

            <td class="description last"><p>The number of Sprites to create.</p></td>
        </tr>

	

        <tr>
            
                <td class="name"><code>key</code></td>
            

            <td class="type">
            
                
<span class="param-type">string</span>


            
            </td>

            
                <td class="attributes">
                

                

                
                </td>
            

            
                <td class="default">
                
                </td>
            

            <td class="description last"><p>The Game.cache key of the image that this Sprite will use.</p></td>
        </tr>

	

        <tr>
            
                <td class="name"><code>frame</code></td>
            

            <td class="type">
            
                
<span class="param-type">number</span>
|

<span class="param-type">string</span>


            
            </td>

            
                <td class="attributes">
                
                    &lt;optional><br>
                

                

                
                </td>
            

            
                <td class="default">
                
                </td>
            

            <td class="description last"><p>If the Sprite image contains multiple frames you can specify which one to use here.</p></td>
        </tr>

	

        <tr>
            
                <td class="name"><code>exists</code></td>
            

            <td class="type">
            
                
<span class="param-type">boolean</span>


            
            </td>

            
                <td class="attributes">
                
                    &lt;optional><br>
                

                

                
                </td>
            

            
                <td class="default">
                
                    false
                
                </td>
            

            <td class="description last"><p>The default exists state of the Sprite.</p></td>
        </tr>

	
	</tbody>
</table>

    
    
    
<dl class="details">
    

    

    

    
    <dt class="inherited-from">Inherited From:</dt>
    <dd class="inherited-from"><ul class="dummy"><li>
        <a href="Phaser.Group.html#createMultiple">Phaser.Group#createMultiple</a>
    </li></dd>
    

    

    

    

    

    

    
    <dt class="tag-source">Source:</dt>
    <dd class="tag-source"><ul class="dummy"><li>
        <a href="Group.js.html">core/Group.js</a>, <a href="Group.js.html#sunlight-1-line-317">line 317</a>
    </li></ul></dd>
    

    

    

    
</dl>

    
    

    

    
    
    
    
    
    
    
</dd>

        
            
<dt>
    <h4 class="name" id="descendingSortHandler"><span class="type-signature"></span>descendingSortHandler<span class="signature">(a, b)</span><span class="type-signature"></span></h4>
    
    
</dt>
<dd>
    
    
    <div class="description">
        <p>An internal helper function for the sort process.</p>
    </div>
    

    
    
    
    
    
        <h5>Parameters:</h5>
        

<table class="params table table-striped">
    <thead>
	<tr>
		
		<th>Name</th>
		

		<th>Type</th>

		

		

		<th class="last">Description</th>
	</tr>
	</thead>

	<tbody>
	

        <tr>
            
                <td class="name"><code>a</code></td>
            

            <td class="type">
            
                
<span class="param-type">object</span>


            
            </td>

            

            

            <td class="description last"><p>The first object being sorted.</p></td>
        </tr>

	

        <tr>
            
                <td class="name"><code>b</code></td>
            

            <td class="type">
            
                
<span class="param-type">object</span>


            
            </td>

            

            

            <td class="description last"><p>The second object being sorted.</p></td>
        </tr>

	
	</tbody>
</table>

    
    
    
<dl class="details">
    

    

    

    
    <dt class="inherited-from">Inherited From:</dt>
    <dd class="inherited-from"><ul class="dummy"><li>
        <a href="Phaser.Group.html#descendingSortHandler">Phaser.Group#descendingSortHandler</a>
    </li></dd>
    

    

    

    

    

    

    
    <dt class="tag-source">Source:</dt>
    <dd class="tag-source"><ul class="dummy"><li>
        <a href="Group.js.html">core/Group.js</a>, <a href="Group.js.html#sunlight-1-line-1119">line 1119</a>
    </li></ul></dd>
    

    

    

    
</dl>

    
    

    

    
    
    
    
    
    
    
</dd>

        
            
<dt>
    <h4 class="name" id="destroy"><span class="type-signature"></span>destroy<span class="signature">()</span><span class="type-signature"></span></h4>
    
    
</dt>
<dd>
    
    
    <div class="description">
        <p>Destroyer of worlds.</p>
    </div>
    

    
    
    
    
    
    
    
<dl class="details">
    

    

    

    

    

    

    

    

    

    
    <dt class="tag-source">Source:</dt>
    <dd class="tag-source"><ul class="dummy"><li>
        <a href="World.js___.html">core/World.js</a>, <a href="World.js___.html#sunlight-1-line-95">line 95</a>
    </li></ul></dd>
    

    

    

    
</dl>

    
    

    

    
    
    
    
    
    
    
</dd>

        
            
<dt>
    <h4 class="name" id="divideAll"><span class="type-signature"></span>divideAll<span class="signature">(property, amount, checkAlive, checkVisible)</span><span class="type-signature"></span></h4>
    
    
</dt>
<dd>
    
    
    <div class="description">
        <p>Divides the given property by the amount on all children in this Group.
Group.divideAll('x', 2) will half the child.x value.</p>
    </div>
    

    
    
    
    
    
        <h5>Parameters:</h5>
        

<table class="params table table-striped">
    <thead>
	<tr>
		
		<th>Name</th>
		

		<th>Type</th>

		

		

		<th class="last">Description</th>
	</tr>
	</thead>

	<tbody>
	

        <tr>
            
                <td class="name"><code>property</code></td>
            

            <td class="type">
            
                
<span class="param-type">string</span>


            
            </td>

            

            

            <td class="description last"><p>The property to divide, for example 'body.velocity.x' or 'angle'.</p></td>
        </tr>

	

        <tr>
            
                <td class="name"><code>amount</code></td>
            

            <td class="type">
            
                
<span class="param-type">number</span>


            
            </td>

            

            

            <td class="description last"><p>The amount to divide the property by. If child.x = 100 then divideAll('x', 2) would make child.x = 50.</p></td>
        </tr>

	

        <tr>
            
                <td class="name"><code>checkAlive</code></td>
            

            <td class="type">
            
                
<span class="param-type">boolean</span>


            
            </td>

            

            

            <td class="description last"><p>If true the property will only be changed if the child is alive.</p></td>
        </tr>

	

        <tr>
            
                <td class="name"><code>checkVisible</code></td>
            

            <td class="type">
            
                
<span class="param-type">boolean</span>


            
            </td>

            

            

            <td class="description last"><p>If true the property will only be changed if the child is visible.</p></td>
        </tr>

	
	</tbody>
</table>

    
    
    
<dl class="details">
    

    

    

    
    <dt class="inherited-from">Inherited From:</dt>
    <dd class="inherited-from"><ul class="dummy"><li>
        <a href="Phaser.Group.html#divideAll">Phaser.Group#divideAll</a>
    </li></dd>
    

    

    

    

    

    

    
    <dt class="tag-source">Source:</dt>
    <dd class="tag-source"><ul class="dummy"><li>
        <a href="Group.js.html">core/Group.js</a>, <a href="Group.js.html#sunlight-1-line-753">line 753</a>
    </li></ul></dd>
    

    

    

    
</dl>

    
    

    

    
    
    
    
    
    
    
</dd>

        
            
<dt>
    <h4 class="name" id="forEach"><span class="type-signature"></span>forEach<span class="signature">(callback, callbackContext, checkExists)</span><span class="type-signature"></span></h4>
    
    
</dt>
<dd>
    
    
    <div class="description">
        <p>Allows you to call your own function on each member of this Group. You must pass the callback and context in which it will run.
After the checkExists parameter you can add as many parameters as you like, which will all be passed to the callback along with the child.
For example: Group.forEach(awardBonusGold, this, true, 100, 500)
Note: Currently this will skip any children which are Groups themselves.</p>
    </div>
    

    
    
    
    
    
        <h5>Parameters:</h5>
        

<table class="params table table-striped">
    <thead>
	<tr>
		
		<th>Name</th>
		

		<th>Type</th>

		

		

		<th class="last">Description</th>
	</tr>
	</thead>

	<tbody>
	

        <tr>
            
                <td class="name"><code>callback</code></td>
            

            <td class="type">
            
                
<span class="param-type">function</span>


            
            </td>

            

            

            <td class="description last"><p>The function that will be called. Each child of the Group will be passed to it as its first parameter.</p></td>
        </tr>

	

        <tr>
            
                <td class="name"><code>callbackContext</code></td>
            

            <td class="type">
            
                
<span class="param-type">Object</span>


            
            </td>

            

            

            <td class="description last"><p>The context in which the function should be called (usually 'this').</p></td>
        </tr>

	

        <tr>
            
                <td class="name"><code>checkExists</code></td>
            

            <td class="type">
            
                
<span class="param-type">boolean</span>


            
            </td>

            

            

            <td class="description last"><p>If set only children with exists=true will be passed to the callback, otherwise all children will be passed.</p></td>
        </tr>

	
	</tbody>
</table>

    
    
    
<dl class="details">
    

    

    

    
    <dt class="inherited-from">Inherited From:</dt>
    <dd class="inherited-from"><ul class="dummy"><li>
        <a href="Phaser.Group.html#forEach">Phaser.Group#forEach</a>
    </li></dd>
    

    

    

    

    

    

    
    <dt class="tag-source">Source:</dt>
    <dd class="tag-source"><ul class="dummy"><li>
        <a href="Group.js.html">core/Group.js</a>, <a href="Group.js.html#sunlight-1-line-968">line 968</a>
    </li></ul></dd>
    

    

    

    
</dl>

    
    

    

    
    
    
    
    
    
    
</dd>

        
            
<dt>
    <h4 class="name" id="forEachAlive"><span class="type-signature"></span>forEachAlive<span class="signature">(callback, callbackContext)</span><span class="type-signature"></span></h4>
    
    
</dt>
<dd>
    
    
    <div class="description">
        <p>Allows you to call your own function on each alive member of this Group (where child.alive=true). You must pass the callback and context in which it will run.
You can add as many parameters as you like, which will all be passed to the callback along with the child.
For example: Group.forEachAlive(causeDamage, this, 500)</p>
    </div>
    

    
    
    
    
    
        <h5>Parameters:</h5>
        

<table class="params table table-striped">
    <thead>
	<tr>
		
		<th>Name</th>
		

		<th>Type</th>

		

		

		<th class="last">Description</th>
	</tr>
	</thead>

	<tbody>
	

        <tr>
            
                <td class="name"><code>callback</code></td>
            

            <td class="type">
            
                
<span class="param-type">function</span>


            
            </td>

            

            

            <td class="description last"><p>The function that will be called. Each child of the Group will be passed to it as its first parameter.</p></td>
        </tr>

	

        <tr>
            
                <td class="name"><code>callbackContext</code></td>
            

            <td class="type">
            
                
<span class="param-type">Object</span>


            
            </td>

            

            

            <td class="description last"><p>The context in which the function should be called (usually 'this').</p></td>
        </tr>

	
	</tbody>
</table>

    
    
    
<dl class="details">
    

    

    

    
    <dt class="inherited-from">Inherited From:</dt>
    <dd class="inherited-from"><ul class="dummy"><li>
        <a href="Phaser.Group.html#forEachAlive">Phaser.Group#forEachAlive</a>
    </li></dd>
    

    

    

    

    

    

    
    <dt class="tag-source">Source:</dt>
    <dd class="tag-source"><ul class="dummy"><li>
        <a href="Group.js.html">core/Group.js</a>, <a href="Group.js.html#sunlight-1-line-1018">line 1018</a>
    </li></ul></dd>
    

    

    

    
</dl>

    
    

    

    
    
    
    
    
    
    
</dd>

        
            
<dt>
    <h4 class="name" id="forEachDead"><span class="type-signature"></span>forEachDead<span class="signature">(callback, callbackContext)</span><span class="type-signature"></span></h4>
    
    
</dt>
<dd>
    
    
    <div class="description">
        <p>Allows you to call your own function on each dead member of this Group (where alive=false). You must pass the callback and context in which it will run.
You can add as many parameters as you like, which will all be passed to the callback along with the child.
For example: Group.forEachDead(bringToLife, this)</p>
    </div>
    

    
    
    
    
    
        <h5>Parameters:</h5>
        

<table class="params table table-striped">
    <thead>
	<tr>
		
		<th>Name</th>
		

		<th>Type</th>

		

		

		<th class="last">Description</th>
	</tr>
	</thead>

	<tbody>
	

        <tr>
            
                <td class="name"><code>callback</code></td>
            

            <td class="type">
            
                
<span class="param-type">function</span>


            
            </td>

            

            

            <td class="description last"><p>The function that will be called. Each child of the Group will be passed to it as its first parameter.</p></td>
        </tr>

	

        <tr>
            
                <td class="name"><code>callbackContext</code></td>
            

            <td class="type">
            
                
<span class="param-type">Object</span>


            
            </td>

            

            

            <td class="description last"><p>The context in which the function should be called (usually 'this').</p></td>
        </tr>

	
	</tbody>
</table>

    
    
    
<dl class="details">
    

    

    

    
    <dt class="inherited-from">Inherited From:</dt>
    <dd class="inherited-from"><ul class="dummy"><li>
        <a href="Phaser.Group.html#forEachDead">Phaser.Group#forEachDead</a>
    </li></dd>
    

    

    

    

    

    

    
    <dt class="tag-source">Source:</dt>
    <dd class="tag-source"><ul class="dummy"><li>
        <a href="Group.js.html">core/Group.js</a>, <a href="Group.js.html#sunlight-1-line-1036">line 1036</a>
    </li></ul></dd>
    

    

    

    
</dl>

    
    

    

    
    
    
    
    
    
    
</dd>

        
            
<dt>
    <h4 class="name" id="forEachExists"><span class="type-signature"></span>forEachExists<span class="signature">(callback, callbackContext)</span><span class="type-signature"></span></h4>
    
    
</dt>
<dd>
    
    
    <div class="description">
        <p>Allows you to call your own function on each member of this Group where child.exists=true. You must pass the callback and context in which it will run.
You can add as many parameters as you like, which will all be passed to the callback along with the child.
For example: Group.forEachExists(causeDamage, this, 500)</p>
    </div>
    

    
    
    
    
    
        <h5>Parameters:</h5>
        

<table class="params table table-striped">
    <thead>
	<tr>
		
		<th>Name</th>
		

		<th>Type</th>

		

		

		<th class="last">Description</th>
	</tr>
	</thead>

	<tbody>
	

        <tr>
            
                <td class="name"><code>callback</code></td>
            

            <td class="type">
            
                
<span class="param-type">function</span>


            
            </td>

            

            

            <td class="description last"><p>The function that will be called. Each child of the Group will be passed to it as its first parameter.</p></td>
        </tr>

	

        <tr>
            
                <td class="name"><code>callbackContext</code></td>
            

            <td class="type">
            
                
<span class="param-type">Object</span>


            
            </td>

            

            

            <td class="description last"><p>The context in which the function should be called (usually 'this').</p></td>
        </tr>

	
	</tbody>
</table>

    
    
    
<dl class="details">
    

    

    

    
    <dt class="inherited-from">Inherited From:</dt>
    <dd class="inherited-from"><ul class="dummy"><li>
        <a href="Phaser.Group.html#forEachExists">Phaser.Group#forEachExists</a>
    </li></dd>
    

    

    

    

    

    

    
    <dt class="tag-source">Source:</dt>
    <dd class="tag-source"><ul class="dummy"><li>
        <a href="Group.js.html">core/Group.js</a>, <a href="Group.js.html#sunlight-1-line-1000">line 1000</a>
    </li></ul></dd>
    

    

    

    
</dl>

    
    

    

    
    
    
    
    
    
    
</dd>

        
            
<dt>
    <h4 class="name" id="getAt"><span class="type-signature"></span>getAt<span class="signature">(index)</span><span class="type-signature"> &rarr; {*}</span></h4>
    
    
</dt>
<dd>
    
    
    <div class="description">
        <p>Returns the child found at the given index within this Group.</p>
    </div>
    

    
    
    
    
    
        <h5>Parameters:</h5>
        

<table class="params table table-striped">
    <thead>
	<tr>
		
		<th>Name</th>
		

		<th>Type</th>

		

		

		<th class="last">Description</th>
	</tr>
	</thead>

	<tbody>
	

        <tr>
            
                <td class="name"><code>index</code></td>
            

            <td class="type">
            
                
<span class="param-type">number</span>


            
            </td>

            

            

            <td class="description last"><p>The index to return the child from.</p></td>
        </tr>

	
	</tbody>
</table>

    
    
    
<dl class="details">
    

    

    

    
    <dt class="inherited-from">Inherited From:</dt>
    <dd class="inherited-from"><ul class="dummy"><li>
        <a href="Phaser.Group.html#getAt">Phaser.Group#getAt</a>
    </li></dd>
    

    

    

    

    

    

    
    <dt class="tag-source">Source:</dt>
    <dd class="tag-source"><ul class="dummy"><li>
        <a href="Group.js.html">core/Group.js</a>, <a href="Group.js.html#sunlight-1-line-252">line 252</a>
    </li></ul></dd>
    

    

    

    
</dl>

    
    

    

    
    
    
    
    
    <h5>Returns:</h5>
    
            
<div class="param-desc">
    <p>The child that was found at the given index. If the index was out of bounds then this will return -1.</p>
</div>



<dl>
	<dt>
		Type
	</dt>
	<dd>
		
<span class="param-type">*</span>


	</dd>
</dl>


        
    
    
</dd>

        
            
<dt>
    <h4 class="name" id="getBottom"><span class="type-signature"></span>getBottom<span class="signature">()</span><span class="type-signature"> &rarr; {Any}</span></h4>
    
    
</dt>
<dd>
    
    
    <div class="description">
        <p>Returns the child at the bottom of this Group. The bottom is the one being displayed (rendered) below every other child.</p>
    </div>
    

    
    
    
    
    
    
    
<dl class="details">
    

    

    

    
    <dt class="inherited-from">Inherited From:</dt>
    <dd class="inherited-from"><ul class="dummy"><li>
        <a href="Phaser.Group.html#getBottom">Phaser.Group#getBottom</a>
    </li></dd>
    

    

    

    

    

    

    
    <dt class="tag-source">Source:</dt>
    <dd class="tag-source"><ul class="dummy"><li>
<<<<<<< HEAD
        <a href="Group.js.html">core/Group.js</a>, <a href="Group.js.html#sunlight-1-line-1024">line 1024</a>
=======
        <a href="Group.js.html">core/Group.js</a>, <a href="Group.js.html#sunlight-1-line-1259">line 1259</a>
>>>>>>> 901a7f13
    </li></ul></dd>
    

    

    

    
</dl>

    
    

    

    
    
    
    
    
    <h5>Returns:</h5>
    
            
<div class="param-desc">
    <p>The child at the bottom of the Group.</p>
</div>



<dl>
	<dt>
		Type
	</dt>
	<dd>
		
<span class="param-type">Any</span>


	</dd>
</dl>


        
    
    
</dd>

        
            
<dt>
<<<<<<< HEAD
    <h4 class="name" id="forEachDead"><span class="type-signature"></span>forEachDead<span class="signature">(callback, callbackContext)</span><span class="type-signature"></span></h4>
=======
    <h4 class="name" id="getFirstAlive"><span class="type-signature"></span>getFirstAlive<span class="signature">()</span><span class="type-signature"> &rarr; {Any}</span></h4>
>>>>>>> 901a7f13
    
    
</dt>
<dd>
    
    
    <div class="description">
<<<<<<< HEAD
        <p>Allows you to call your own function on each dead member of this Group (where alive=false). You must pass the callback and context in which it will run.
You can add as many parameters as you like, which will all be passed to the callback along with the child.
For example: Group.forEachDead(bringToLife, this)</p>
=======
        <p>Call this function to retrieve the first object with alive === true in the group.
This is handy for checking if everything has been wiped out, or choosing a squad leader, etc.</p>
>>>>>>> 901a7f13
    </div>
    

    
    
    
    
    
    
    
<dl class="details">
    

    

    

    
    <dt class="inherited-from">Inherited From:</dt>
    <dd class="inherited-from"><ul class="dummy"><li>
        <a href="Phaser.Group.html#getFirstAlive">Phaser.Group#getFirstAlive</a>
    </li></dd>
    

    

    

    

    

    

    
    <dt class="tag-source">Source:</dt>
    <dd class="tag-source"><ul class="dummy"><li>
        <a href="Group.js.html">core/Group.js</a>, <a href="Group.js.html#sunlight-1-line-1218">line 1218</a>
    </li></ul></dd>
    

    

    

    
</dl>

    
    

    

    
    
    
    
    
    <h5>Returns:</h5>
    
            
<div class="param-desc">
    <p>The first alive child, or null if none found.</p>
</div>



<dl>
	<dt>
		Type
	</dt>
	<dd>
		
<span class="param-type">Any</span>


	</dd>
</dl>


        
    
    
</dd>

        
            
<dt>
    <h4 class="name" id="getFirstDead"><span class="type-signature"></span>getFirstDead<span class="signature">()</span><span class="type-signature"> &rarr; {Any}</span></h4>
    
    
</dt>
<dd>
    
    
    <div class="description">
        <p>Call this function to retrieve the first object with alive === false in the group.
This is handy for checking if everything has been wiped out, or choosing a squad leader, etc.</p>
    </div>
    

    
    
    
    
    
    
    
<dl class="details">
    

    

    

    
    <dt class="inherited-from">Inherited From:</dt>
    <dd class="inherited-from"><ul class="dummy"><li>
<<<<<<< HEAD
        <a href="Phaser.Group.html#forEachDead">Phaser.Group#forEachDead</a>
=======
        <a href="Phaser.Group.html#getFirstDead">Phaser.Group#getFirstDead</a>
>>>>>>> 901a7f13
    </li></dd>
    

    

    

    

    

    

    
    <dt class="tag-source">Source:</dt>
    <dd class="tag-source"><ul class="dummy"><li>
<<<<<<< HEAD
        <a href="Group.js.html">core/Group.js</a>, <a href="Group.js.html#sunlight-1-line-1042">line 1042</a>
=======
        <a href="Group.js.html">core/Group.js</a>, <a href="Group.js.html#sunlight-1-line-1231">line 1231</a>
>>>>>>> 901a7f13
    </li></ul></dd>
    

    

    

    
</dl>

    
    

    

    
    
    
    
    
    <h5>Returns:</h5>
    
            
<div class="param-desc">
    <p>The first dead child, or null if none found.</p>
</div>



<dl>
	<dt>
		Type
	</dt>
	<dd>
		
<span class="param-type">Any</span>


	</dd>
</dl>


        
    
    
</dd>

        
            
<dt>
<<<<<<< HEAD
    <h4 class="name" id="forEachExists"><span class="type-signature"></span>forEachExists<span class="signature">(callback, callbackContext)</span><span class="type-signature"></span></h4>
=======
    <h4 class="name" id="getFirstExists"><span class="type-signature"></span>getFirstExists<span class="signature">(state)</span><span class="type-signature"> &rarr; {Any}</span></h4>
>>>>>>> 901a7f13
    
    
</dt>
<dd>
    
    
    <div class="description">
<<<<<<< HEAD
        <p>Allows you to call your own function on each existing member of this Group (where child.exists=true). You must pass the callback and context in which it will run.
You can add as many parameters as you like, which will all be passed to the callback along with the child.
For example: Group.forEachExists(causeDamage, this, 500)</p>
=======
        <p>Call this function to retrieve the first object with exists == (the given state) in the Group.</p>
>>>>>>> 901a7f13
    </div>
    

    
    
    
    
    
        <h5>Parameters:</h5>
        

<table class="params table table-striped">
    <thead>
	<tr>
		
		<th>Name</th>
		

		<th>Type</th>

		

		

		<th class="last">Description</th>
	</tr>
	</thead>

	<tbody>
	

        <tr>
            
                <td class="name"><code>state</code></td>
            

            <td class="type">
            
                
<span class="param-type">boolean</span>


            
            </td>

            

            

            <td class="description last"><p>True or false.</p></td>
        </tr>

	
	</tbody>
</table>

    
    
    
<dl class="details">
    

    

    

    
    <dt class="inherited-from">Inherited From:</dt>
    <dd class="inherited-from"><ul class="dummy"><li>
<<<<<<< HEAD
        <a href="Phaser.Group.html#forEachExists">Phaser.Group#forEachExists</a>
=======
        <a href="Phaser.Group.html#getFirstExists">Phaser.Group#getFirstExists</a>
>>>>>>> 901a7f13
    </li></dd>
    

    

    

    

    

    

    
    <dt class="tag-source">Source:</dt>
    <dd class="tag-source"><ul class="dummy"><li>
<<<<<<< HEAD
        <a href="Group.js.html">core/Group.js</a>, <a href="Group.js.html#sunlight-1-line-1006">line 1006</a>
=======
        <a href="Group.js.html">core/Group.js</a>, <a href="Group.js.html#sunlight-1-line-1200">line 1200</a>
>>>>>>> 901a7f13
    </li></ul></dd>
    

    

    

    
</dl>

    
    

    

    
    
    
    
    
    <h5>Returns:</h5>
    
            
<div class="param-desc">
    <p>The first child, or null if none found.</p>
</div>



<dl>
	<dt>
		Type
	</dt>
	<dd>
		
<span class="param-type">Any</span>


	</dd>
</dl>


        
    
    
</dd>

        
            
<dt>
    <h4 class="name" id="getIndex"><span class="type-signature"></span>getIndex<span class="signature">(child)</span><span class="type-signature"> &rarr; {number}</span></h4>
    
    
</dt>
<dd>
    
    
    <div class="description">
        <p>Get the index position of the given child in this Group. This should always match the childs z property.</p>
    </div>
    

    
    
    
    
    
        <h5>Parameters:</h5>
        

<table class="params table table-striped">
    <thead>
	<tr>
		
		<th>Name</th>
		

		<th>Type</th>

		

		

		<th class="last">Description</th>
	</tr>
	</thead>

	<tbody>
	

        <tr>
            
                <td class="name"><code>child</code></td>
            

            <td class="type">
            
                
<span class="param-type">*</span>


            
            </td>

            

            

            <td class="description last"><p>The child to get the index for.</p></td>
        </tr>

	
	</tbody>
</table>

    
    
    
<dl class="details">
    

    

    

    
    <dt class="inherited-from">Inherited From:</dt>
    <dd class="inherited-from"><ul class="dummy"><li>
        <a href="Phaser.Group.html#getIndex">Phaser.Group#getIndex</a>
    </li></dd>
    

    

    

    

    

    

    
    <dt class="tag-source">Source:</dt>
    <dd class="tag-source"><ul class="dummy"><li>
        <a href="Group.js.html">core/Group.js</a>, <a href="Group.js.html#sunlight-1-line-545">line 545</a>
    </li></ul></dd>
    

    

    

    
</dl>

    
    

    

    
    
    
    
    
    <h5>Returns:</h5>
    
            
<div class="param-desc">
    <p>The index of the child or -1 if it's not a member of this Group.</p>
</div>



<dl>
	<dt>
		Type
	</dt>
	<dd>
		
<span class="param-type">number</span>


	</dd>
</dl>


        
    
    
</dd>

        
            
<dt>
    <h4 class="name" id="getRandom"><span class="type-signature"></span>getRandom<span class="signature">(startIndex, length)</span><span class="type-signature"> &rarr; {Any}</span></h4>
    
    
</dt>
<dd>
    
    
    <div class="description">
        <p>Returns a member at random from the group.</p>
    </div>
    

    
    
    
    
    
        <h5>Parameters:</h5>
        

<table class="params table table-striped">
    <thead>
	<tr>
		
		<th>Name</th>
		

		<th>Type</th>

		

		

		<th class="last">Description</th>
	</tr>
	</thead>

	<tbody>
	

        <tr>
            
                <td class="name"><code>startIndex</code></td>
            

            <td class="type">
            
                
<span class="param-type">number</span>


            
            </td>

            

            

            <td class="description last"><p>Optional offset off the front of the array. Default value is 0, or the beginning of the array.</p></td>
        </tr>

	

        <tr>
            
                <td class="name"><code>length</code></td>
            

            <td class="type">
            
                
<span class="param-type">number</span>


            
            </td>

            

            

            <td class="description last"><p>Optional restriction on the number of values you want to randomly select from.</p></td>
        </tr>

	
	</tbody>
</table>

    
    
    
<dl class="details">
    

    

    

    
    <dt class="inherited-from">Inherited From:</dt>
    <dd class="inherited-from"><ul class="dummy"><li>
        <a href="Phaser.Group.html#getRandom">Phaser.Group#getRandom</a>
    </li></dd>
    

    

    

    

    

    

    
    <dt class="tag-source">Source:</dt>
    <dd class="tag-source"><ul class="dummy"><li>
        <a href="Group.js.html">core/Group.js</a>, <a href="Group.js.html#sunlight-1-line-1298">line 1298</a>
    </li></ul></dd>
    

    

    

    
</dl>

    
    

    

    
    
    
    
    
    <h5>Returns:</h5>
    
            
<div class="param-desc">
    <p>A random child of this Group.</p>
</div>



<dl>
	<dt>
		Type
	</dt>
	<dd>
		
<span class="param-type">Any</span>


	</dd>
</dl>


        
    
    
</dd>

        
            
<dt>
    <h4 class="name" id="getTop"><span class="type-signature"></span>getTop<span class="signature">()</span><span class="type-signature"> &rarr; {Any}</span></h4>
    
    
</dt>
<dd>
    
    
    <div class="description">
        <p>Returns the child at the top of this Group. The top is the one being displayed (rendered) above every other child.</p>
    </div>
    

    
    
    
    
    
    
    
<dl class="details">
    

    

    

    
    <dt class="inherited-from">Inherited From:</dt>
    <dd class="inherited-from"><ul class="dummy"><li>
        <a href="Phaser.Group.html#getTop">Phaser.Group#getTop</a>
    </li></dd>
    

    

    

    

    

    

    
    <dt class="tag-source">Source:</dt>
    <dd class="tag-source"><ul class="dummy"><li>
        <a href="Group.js.html">core/Group.js</a>, <a href="Group.js.html#sunlight-1-line-1244">line 1244</a>
    </li></ul></dd>
    

    

    

    
</dl>

    
    

    

    
    
    
    
    
    <h5>Returns:</h5>
    
            
<div class="param-desc">
    <p>The child at the top of the Group.</p>
</div>



<dl>
	<dt>
		Type
	</dt>
	<dd>
		
<span class="param-type">Any</span>


	</dd>
</dl>


        
    
    
</dd>

        
            
<dt>
    <h4 class="name" id="iterate"><span class="type-signature"></span>iterate<span class="signature">(key, value, returnType, <span class="optional">callback</span>, <span class="optional">callbackContext</span>)</span><span class="type-signature"> &rarr; {any}</span></h4>
    
    
</dt>
<dd>
    
    
    <div class="description">
        <p>Iterates over the children of the Group. When a child has a property matching key that equals the given value, it is considered as a match.
Matched children can be sent to the optional callback, or simply returned or counted.
You can add as many callback parameters as you like, which will all be passed to the callback along with the child, after the callbackContext parameter.</p>
    </div>
    

    
    
    
    
    
        <h5>Parameters:</h5>
        

<table class="params table table-striped">
    <thead>
	<tr>
		
		<th>Name</th>
		

		<th>Type</th>

		
		<th>Argument</th>
		

		
		<th>Default</th>
		

		<th class="last">Description</th>
	</tr>
	</thead>

	<tbody>
	

        <tr>
            
                <td class="name"><code>key</code></td>
            

            <td class="type">
            
                
<span class="param-type">string</span>


            
            </td>

            
                <td class="attributes">
                

                

                
                </td>
            

            
                <td class="default">
                
                </td>
            

            <td class="description last"><p>The child property to check, i.e. 'exists', 'alive', 'health'</p></td>
        </tr>

	

        <tr>
            
                <td class="name"><code>value</code></td>
            

            <td class="type">
            
                
<span class="param-type">any</span>


            
            </td>

            
                <td class="attributes">
                

                

                
                </td>
            

            
                <td class="default">
                
                </td>
            

            <td class="description last"><p>If child.key === this value it will be considered a match. Note that a strict comparison is used.</p></td>
        </tr>

	

        <tr>
            
                <td class="name"><code>returnType</code></td>
            

            <td class="type">
            
                
<span class="param-type">number</span>


            
            </td>

            
                <td class="attributes">
                

                

                
                </td>
            

            
                <td class="default">
                
                </td>
            

            <td class="description last"><p>How to return the data from this method. Either Phaser.Group.RETURN_NONE, Phaser.Group.RETURN_TOTAL or Phaser.Group.RETURN_CHILD.</p></td>
        </tr>

	

        <tr>
            
                <td class="name"><code>callback</code></td>
            

            <td class="type">
            
                
<span class="param-type">function</span>


            
            </td>

            
                <td class="attributes">
                
                    &lt;optional><br>
                

                

                
                </td>
            

            
                <td class="default">
                
                    null
                
                </td>
            

            <td class="description last"><p>Optional function that will be called on each matching child. Each child of the Group will be passed to it as its first parameter.</p></td>
        </tr>

	

        <tr>
            
                <td class="name"><code>callbackContext</code></td>
            

            <td class="type">
            
                
<span class="param-type">Object</span>


            
            </td>

            
                <td class="attributes">
                
                    &lt;optional><br>
                

                

                
                </td>
            

            
                <td class="default">
                
                </td>
            

            <td class="description last"><p>The context in which the function should be called (usually 'this').</p></td>
        </tr>

	
	</tbody>
</table>

    
    
    
<dl class="details">
    

    

    

    
    <dt class="inherited-from">Inherited From:</dt>
    <dd class="inherited-from"><ul class="dummy"><li>
        <a href="Phaser.Group.html#iterate">Phaser.Group#iterate</a>
    </li></dd>
    

    

    

    

    

    

    
    <dt class="tag-source">Source:</dt>
    <dd class="tag-source"><ul class="dummy"><li>
        <a href="Group.js.html">core/Group.js</a>, <a href="Group.js.html#sunlight-1-line-1143">line 1143</a>
    </li></ul></dd>
    

    

    

    
</dl>

    
    

    

    
    
    
    
    
    <h5>Returns:</h5>
    
            
<div class="param-desc">
    <p>Returns either a numeric total (if RETURN_TOTAL was specified) or the child object.</p>
</div>



<dl>
	<dt>
		Type
	</dt>
	<dd>
		
<span class="param-type">any</span>


	</dd>
</dl>


        
    
    
</dd>

        
            
<dt>
    <h4 class="name" id="moveDown"><span class="type-signature"></span>moveDown<span class="signature">(child)</span><span class="type-signature"> &rarr; {*}</span></h4>
    
    
</dt>
<dd>
    
    
    <div class="description">
        <p>Moves the given child down one place in this Group unless it's already at the top.</p>
    </div>
    

    
    
    
    
    
        <h5>Parameters:</h5>
        

<table class="params table table-striped">
    <thead>
	<tr>
		
		<th>Name</th>
		

		<th>Type</th>

		

		

		<th class="last">Description</th>
	</tr>
	</thead>

	<tbody>
	

        <tr>
            
                <td class="name"><code>child</code></td>
            

            <td class="type">
            
                
<span class="param-type">*</span>


            
            </td>

            

            

            <td class="description last"><p>The child to move down in the Group.</p></td>
        </tr>

	
	</tbody>
</table>

    
    
    
<dl class="details">
    

    

    

    
    <dt class="inherited-from">Inherited From:</dt>
    <dd class="inherited-from"><ul class="dummy"><li>
        <a href="Phaser.Group.html#moveDown">Phaser.Group#moveDown</a>
    </li></dd>
    

    

    

    

    

    

    
    <dt class="tag-source">Source:</dt>
    <dd class="tag-source"><ul class="dummy"><li>
        <a href="Group.js.html">core/Group.js</a>, <a href="Group.js.html#sunlight-1-line-487">line 487</a>
    </li></ul></dd>
    

    

    

    
</dl>

    
    

    

    
    
    
    
    
    <h5>Returns:</h5>
    
            
<div class="param-desc">
    <p>The child that was moved.</p>
</div>



<dl>
	<dt>
		Type
	</dt>
	<dd>
		
<span class="param-type">*</span>


	</dd>
</dl>


        
    
    
</dd>

        
            
<dt>
    <h4 class="name" id="moveUp"><span class="type-signature"></span>moveUp<span class="signature">(child)</span><span class="type-signature"> &rarr; {*}</span></h4>
    
    
</dt>
<dd>
    
    
    <div class="description">
        <p>Moves the given child up one place in this Group unless it's already at the top.</p>
    </div>
    

    
    
    
    
    
        <h5>Parameters:</h5>
        

<table class="params table table-striped">
    <thead>
	<tr>
		
		<th>Name</th>
		

		<th>Type</th>

		

		

		<th class="last">Description</th>
	</tr>
	</thead>

	<tbody>
	

        <tr>
            
                <td class="name"><code>child</code></td>
            

            <td class="type">
            
                
<span class="param-type">*</span>


            
            </td>

            

            

            <td class="description last"><p>The child to move up in the Group.</p></td>
        </tr>

	
	</tbody>
</table>

    
    
    
<dl class="details">
    

    

    

    
    <dt class="inherited-from">Inherited From:</dt>
    <dd class="inherited-from"><ul class="dummy"><li>
        <a href="Phaser.Group.html#moveUp">Phaser.Group#moveUp</a>
    </li></dd>
    

    

    

    

    

    

    
    <dt class="tag-source">Source:</dt>
    <dd class="tag-source"><ul class="dummy"><li>
        <a href="Group.js.html">core/Group.js</a>, <a href="Group.js.html#sunlight-1-line-463">line 463</a>
    </li></ul></dd>
    

    

    

    
</dl>

    
    

    

    
    
    
    
    
    <h5>Returns:</h5>
    
            
<div class="param-desc">
    <p>The child that was moved.</p>
</div>



<dl>
	<dt>
		Type
	</dt>
	<dd>
		
<span class="param-type">*</span>


	</dd>
</dl>


        
    
    
</dd>

        
            
<dt>
    <h4 class="name" id="multiplyAll"><span class="type-signature"></span>multiplyAll<span class="signature">(property, amount, checkAlive, checkVisible)</span><span class="type-signature"></span></h4>
    
    
</dt>
<dd>
    
    
    <div class="description">
        <p>Multiplies the given property by the amount on all children in this Group.
Group.multiplyAll('x', 2) will x2 the child.x value.</p>
    </div>
    

    
    
    
    
    
        <h5>Parameters:</h5>
        

<table class="params table table-striped">
    <thead>
	<tr>
		
		<th>Name</th>
		

		<th>Type</th>

		

		

		<th class="last">Description</th>
	</tr>
	</thead>

	<tbody>
	

        <tr>
            
                <td class="name"><code>property</code></td>
            

            <td class="type">
            
                
<span class="param-type">string</span>


            
            </td>

            

            

            <td class="description last"><p>The property to multiply, for example 'body.velocity.x' or 'angle'.</p></td>
        </tr>

	

        <tr>
            
                <td class="name"><code>amount</code></td>
            

            <td class="type">
            
                
<span class="param-type">number</span>


            
            </td>

            

            

            <td class="description last"><p>The amount to multiply the property by. If child.x = 10 then multiplyAll('x', 2) would make child.x = 20.</p></td>
        </tr>

	

        <tr>
            
                <td class="name"><code>checkAlive</code></td>
            

            <td class="type">
            
                
<span class="param-type">boolean</span>


            
            </td>

            

            

            <td class="description last"><p>If true the property will only be changed if the child is alive.</p></td>
        </tr>

	

        <tr>
            
                <td class="name"><code>checkVisible</code></td>
            

            <td class="type">
            
                
<span class="param-type">boolean</span>


            
            </td>

            

            

            <td class="description last"><p>If true the property will only be changed if the child is visible.</p></td>
        </tr>

	
	</tbody>
</table>

    
    
    
<dl class="details">
    

    

    

    
    <dt class="inherited-from">Inherited From:</dt>
    <dd class="inherited-from"><ul class="dummy"><li>
        <a href="Phaser.Group.html#multiplyAll">Phaser.Group#multiplyAll</a>
    </li></dd>
    

    

    

    

    

    

    
    <dt class="tag-source">Source:</dt>
    <dd class="tag-source"><ul class="dummy"><li>
        <a href="Group.js.html">core/Group.js</a>, <a href="Group.js.html#sunlight-1-line-737">line 737</a>
    </li></ul></dd>
    

    

    

    
</dl>

    
    

    

    
    
    
    
    
    
    
</dd>

        
            
<dt>
    <h4 class="name" id="next"><span class="type-signature"></span>next<span class="signature">()</span><span class="type-signature"></span></h4>
    
    
</dt>
<dd>
    
    
    <div class="description">
        <p>Advances the Group cursor to the next object in the Group. If it's at the end of the Group it wraps around to the first object.</p>
    </div>
    

    
    
    
    
    
    
    
<dl class="details">
    

    

    

    
    <dt class="inherited-from">Inherited From:</dt>
    <dd class="inherited-from"><ul class="dummy"><li>
        <a href="Phaser.Group.html#next">Phaser.Group#next</a>
    </li></dd>
    

    

    

    

    

    

    
    <dt class="tag-source">Source:</dt>
    <dd class="tag-source"><ul class="dummy"><li>
        <a href="Group.js.html">core/Group.js</a>, <a href="Group.js.html#sunlight-1-line-356">line 356</a>
    </li></ul></dd>
    

    

    

    
</dl>

    
    

    

    
    
    
    
    
    
    
</dd>

        
            
<dt>
    <h4 class="name" id="postUpdate"><span class="type-signature">&lt;protected> </span>postUpdate<span class="signature">()</span><span class="type-signature"></span></h4>
    
    
</dt>
<dd>
    
    
    <div class="description">
        <p>The core postUpdate - as called by World.</p>
    </div>
    

    
    
    
    
    
    
    
<dl class="details">
    

    

    

    
    <dt class="inherited-from">Inherited From:</dt>
    <dd class="inherited-from"><ul class="dummy"><li>
        <a href="Phaser.Group.html#postUpdate">Phaser.Group#postUpdate</a>
    </li></dd>
    

    

    

    

    

    

    
    <dt class="tag-source">Source:</dt>
    <dd class="tag-source"><ul class="dummy"><li>
        <a href="Group.js.html">core/Group.js</a>, <a href="Group.js.html#sunlight-1-line-945">line 945</a>
    </li></ul></dd>
    

    

    

    
</dl>

    
    

    

    
    
    
    
    
    
    
</dd>

        
            
<dt>
    <h4 class="name" id="preUpdate"><span class="type-signature">&lt;protected> </span>preUpdate<span class="signature">()</span><span class="type-signature"></span></h4>
    
    
</dt>
<dd>
    
    
    <div class="description">
        <p>The core preUpdate - as called by World.</p>
    </div>
    

    
    
    
    
    
    
    
<dl class="details">
    

    

    

    
    <dt class="inherited-from">Inherited From:</dt>
    <dd class="inherited-from"><ul class="dummy"><li>
        <a href="Phaser.Group.html#preUpdate">Phaser.Group#preUpdate</a>
    </li></dd>
    

    

    

    

    

    

    
    <dt class="tag-source">Source:</dt>
    <dd class="tag-source"><ul class="dummy"><li>
        <a href="Group.js.html">core/Group.js</a>, <a href="Group.js.html#sunlight-1-line-905">line 905</a>
    </li></ul></dd>
    

    

    

    
</dl>

    
    

    

    
    
    
    
    
    
    
</dd>

        
            
<dt>
    <h4 class="name" id="preUpdate"><span class="type-signature"></span>preUpdate<span class="signature">()</span><span class="type-signature"></span></h4>
    
    
</dt>
<dd>
    
    
    <div class="description">
        <p>This is called automatically after the plugins preUpdate and before the State.update.
Most objects have preUpdate methods and it's where initial movement, drawing and calculations are done.</p>
    </div>
    

    
    
    
    
    
    
    
<dl class="details">
    

    

    

    

    

    

    

    

    

    
    <dt class="tag-source">Source:</dt>
    <dd class="tag-source"><ul class="dummy"><li>
        <a href="World.js.html">core/World.js</a>, <a href="World.js.html#sunlight-1-line-63">line 63</a>
    </li></ul></dd>
    

    

    

    
</dl>

    
    

    

    
    
    
    
    
    
    
</dd>

        
            
<dt>
    <h4 class="name" id="previous"><span class="type-signature"></span>previous<span class="signature">()</span><span class="type-signature"></span></h4>
    
    
</dt>
<dd>
    
    
    <div class="description">
        <p>Moves the Group cursor to the previous object in the Group. If it's at the start of the Group it wraps around to the last object.</p>
    </div>
    

    
    
    
    
    
    
    
<dl class="details">
    

    

    

    
    <dt class="inherited-from">Inherited From:</dt>
    <dd class="inherited-from"><ul class="dummy"><li>
        <a href="Phaser.Group.html#previous">Phaser.Group#previous</a>
    </li></dd>
    

    

    

    

    

    

    
    <dt class="tag-source">Source:</dt>
    <dd class="tag-source"><ul class="dummy"><li>
        <a href="Group.js.html">core/Group.js</a>, <a href="Group.js.html#sunlight-1-line-380">line 380</a>
    </li></ul></dd>
    

    

    

    
</dl>

    
    

    

    
    
    
    
    
    
    
</dd>

        
            
<dt>
    <h4 class="name" id="remove"><span class="type-signature"></span>remove<span class="signature">(child)</span><span class="type-signature"> &rarr; {boolean}</span></h4>
    
    
</dt>
<dd>
    
    
    <div class="description">
        <p>Removes the given child from this Group and sets its group property to null.</p>
    </div>
    

    
    
    
    
    
        <h5>Parameters:</h5>
        

<table class="params table table-striped">
    <thead>
	<tr>
		
		<th>Name</th>
		

		<th>Type</th>

		

		

		<th class="last">Description</th>
	</tr>
	</thead>

	<tbody>
	

        <tr>
            
                <td class="name"><code>child</code></td>
            

            <td class="type">
            
                
<span class="param-type">Any</span>


            
            </td>

            

            

            <td class="description last"><p>The child to remove.</p></td>
        </tr>

	
	</tbody>
</table>

    
    
    
<dl class="details">
    

    

    

    
    <dt class="inherited-from">Inherited From:</dt>
    <dd class="inherited-from"><ul class="dummy"><li>
        <a href="Phaser.Group.html#remove">Phaser.Group#remove</a>
    </li></dd>
    

    

    

    

    

    

    
    <dt class="tag-source">Source:</dt>
    <dd class="tag-source"><ul class="dummy"><li>
        <a href="Group.js.html">core/Group.js</a>, <a href="Group.js.html#sunlight-1-line-1320">line 1320</a>
    </li></ul></dd>
    

    

    

    
</dl>

    
    

    

    
    
    
    
    
    <h5>Returns:</h5>
    
            
<div class="param-desc">
    <p>true if the child was removed from this Group, otherwise false.</p>
</div>



<dl>
	<dt>
		Type
	</dt>
	<dd>
		
<span class="param-type">boolean</span>


	</dd>
</dl>


        
    
    
</dd>

        
            
<dt>
    <h4 class="name" id="removeAll"><span class="type-signature"></span>removeAll<span class="signature">()</span><span class="type-signature"></span></h4>
    
    
</dt>
<dd>
    
    
    <div class="description">
        <p>Removes all children from this Group, setting all group properties to null.
The Group container remains on the display list.</p>
    </div>
    

    
    
    
    
    
    
    
<dl class="details">
    

    

    

    
    <dt class="inherited-from">Inherited From:</dt>
    <dd class="inherited-from"><ul class="dummy"><li>
        <a href="Phaser.Group.html#removeAll">Phaser.Group#removeAll</a>
    </li></dd>
    

    

    

    

    

    

    
    <dt class="tag-source">Source:</dt>
    <dd class="tag-source"><ul class="dummy"><li>
        <a href="Group.js.html">core/Group.js</a>, <a href="Group.js.html#sunlight-1-line-1352">line 1352</a>
    </li></ul></dd>
    

    

    

    
</dl>

    
    

    

    
    
    
    
    
    
    
</dd>

        
            
<dt>
    <h4 class="name" id="removeBetween"><span class="type-signature"></span>removeBetween<span class="signature">(startIndex, endIndex)</span><span class="type-signature"></span></h4>
    
    
</dt>
<dd>
    
    
    <div class="description">
        <p>Removes all children from this Group whos index falls beteen the given startIndex and endIndex values.</p>
    </div>
    

    
    
    
    
    
        <h5>Parameters:</h5>
        

<table class="params table table-striped">
    <thead>
	<tr>
		
		<th>Name</th>
		

		<th>Type</th>

		

		

		<th class="last">Description</th>
	</tr>
	</thead>

	<tbody>
	

        <tr>
            
                <td class="name"><code>startIndex</code></td>
            

            <td class="type">
            
                
<span class="param-type">number</span>


            
            </td>

            

            

            <td class="description last"><p>The index to start removing children from.</p></td>
        </tr>

	

        <tr>
            
                <td class="name"><code>endIndex</code></td>
            

            <td class="type">
            
                
<span class="param-type">number</span>


            
            </td>

            

            

            <td class="description last"><p>The index to stop removing children from. Must be higher than startIndex and less than the length of the Group.</p></td>
        </tr>

	
	</tbody>
</table>

    
    
    
<dl class="details">
    

    

    

    
    <dt class="inherited-from">Inherited From:</dt>
    <dd class="inherited-from"><ul class="dummy"><li>
        <a href="Phaser.Group.html#removeBetween">Phaser.Group#removeBetween</a>
    </li></dd>
    

    

    

    

    

    

    
    <dt class="tag-source">Source:</dt>
    <dd class="tag-source"><ul class="dummy"><li>
        <a href="Group.js.html">core/Group.js</a>, <a href="Group.js.html#sunlight-1-line-1380">line 1380</a>
    </li></ul></dd>
    

    

    

    
</dl>

    
    

    

    
    
    
    
    
    
    
</dd>

        
            
<dt>
    <h4 class="name" id="replace"><span class="type-signature"></span>replace<span class="signature">(oldChild, newChild)</span><span class="type-signature"></span></h4>
    
    
</dt>
<dd>
    
    
    <div class="description">
        <p>Replaces a child of this Group with the given newChild. The newChild cannot be a member of this Group.</p>
    </div>
    

    
    
    
    
    
        <h5>Parameters:</h5>
        

<table class="params table table-striped">
    <thead>
	<tr>
		
		<th>Name</th>
		

		<th>Type</th>

		

		

		<th class="last">Description</th>
	</tr>
	</thead>

	<tbody>
	

        <tr>
            
                <td class="name"><code>oldChild</code></td>
            

            <td class="type">
            
                
<span class="param-type">*</span>


            
            </td>

            

            

            <td class="description last"><p>The child in this Group that will be replaced.</p></td>
        </tr>

	

        <tr>
            
                <td class="name"><code>newChild</code></td>
            

            <td class="type">
            
                
<span class="param-type">*</span>


            
            </td>

            

            

            <td class="description last"><p>The child to be inserted into this Group.</p></td>
        </tr>

	
	</tbody>
</table>

    
    
    
<dl class="details">
    

    

    

    
    <dt class="inherited-from">Inherited From:</dt>
    <dd class="inherited-from"><ul class="dummy"><li>
        <a href="Phaser.Group.html#replace">Phaser.Group#replace</a>
    </li></dd>
    

    

    

    

    

    

    
    <dt class="tag-source">Source:</dt>
    <dd class="tag-source"><ul class="dummy"><li>
        <a href="Group.js.html">core/Group.js</a>, <a href="Group.js.html#sunlight-1-line-558">line 558</a>
    </li></ul></dd>
    

    

    

    
</dl>

    
    

    

    
    
    
    
    
    
    
</dd>

        
            
<dt>
    <h4 class="name" id="reverse"><span class="type-signature"></span>reverse<span class="signature">()</span><span class="type-signature"></span></h4>
    
    
</dt>
<dd>
    
    
    <div class="description">
        <p>Reverses all children in this Group. Note that this does not propagate, only direct children are re-ordered.</p>
    </div>
    

    
    
    
    
    
    
    
<dl class="details">
    

    

    

    
    <dt class="inherited-from">Inherited From:</dt>
    <dd class="inherited-from"><ul class="dummy"><li>
        <a href="Phaser.Group.html#reverse">Phaser.Group#reverse</a>
    </li></dd>
    

    

    

    

    

    

    
    <dt class="tag-source">Source:</dt>
    <dd class="tag-source"><ul class="dummy"><li>
        <a href="Group.js.html">core/Group.js</a>, <a href="Group.js.html#sunlight-1-line-533">line 533</a>
    </li></ul></dd>
    

    

    

    
</dl>

    
    

    

    
    
    
    
    
    
    
</dd>

        
            
<dt>
    <h4 class="name" id="sendToBack"><span class="type-signature"></span>sendToBack<span class="signature">(child)</span><span class="type-signature"> &rarr; {*}</span></h4>
    
    
</dt>
<dd>
    
    
    <div class="description">
        <p>Sends the given child to the bottom of this Group so it renders below all other children.</p>
    </div>
    

    
    
    
    
    
        <h5>Parameters:</h5>
        

<table class="params table table-striped">
    <thead>
	<tr>
		
		<th>Name</th>
		

		<th>Type</th>

		

		

		<th class="last">Description</th>
	</tr>
	</thead>

	<tbody>
	

        <tr>
            
                <td class="name"><code>child</code></td>
            

            <td class="type">
            
                
<span class="param-type">*</span>


            
            </td>

            

            

            <td class="description last"><p>The child to send to the bottom of this Group.</p></td>
        </tr>

	
	</tbody>
</table>

    
    
    
<dl class="details">
    

    

    

    
    <dt class="inherited-from">Inherited From:</dt>
    <dd class="inherited-from"><ul class="dummy"><li>
        <a href="Phaser.Group.html#sendToBack">Phaser.Group#sendToBack</a>
    </li></dd>
    

    

    

    

    

    

    
    <dt class="tag-source">Source:</dt>
    <dd class="tag-source"><ul class="dummy"><li>
        <a href="Group.js.html">core/Group.js</a>, <a href="Group.js.html#sunlight-1-line-444">line 444</a>
    </li></ul></dd>
    

    

    

    
</dl>

    
    

    

    
    
    
    
    
    <h5>Returns:</h5>
    
            
<div class="param-desc">
    <p>The child that was moved.</p>
</div>



<dl>
	<dt>
		Type
	</dt>
	<dd>
		
<span class="param-type">*</span>


	</dd>
</dl>


        
    
    
</dd>

        
            
<dt>
    <h4 class="name" id="set"><span class="type-signature"></span>set<span class="signature">(child, key, value, <span class="optional">checkAlive</span>, <span class="optional">checkVisible</span>, <span class="optional">operation</span>)</span><span class="type-signature"></span></h4>
    
    
</dt>
<dd>
    
    
    <div class="description">
        <p>This function allows you to quickly set a property on a single child of this Group to a new value.
The operation parameter controls how the new value is assigned to the property, from simple replacement to addition and multiplication.</p>
    </div>
    

    
    
    
    
    
        <h5>Parameters:</h5>
        

<table class="params table table-striped">
    <thead>
	<tr>
		
		<th>Name</th>
		

		<th>Type</th>

		
		<th>Argument</th>
		

		
		<th>Default</th>
		

		<th class="last">Description</th>
	</tr>
	</thead>

	<tbody>
	

        <tr>
            
                <td class="name"><code>child</code></td>
            

            <td class="type">
            
                
<span class="param-type"><a href="Phaser.Sprite.html">Phaser.Sprite</a></span>


            
            </td>

            
                <td class="attributes">
                

                

                
                </td>
            

            
                <td class="default">
                
                </td>
            

            <td class="description last"><p>The child to set the property on.</p></td>
        </tr>

	

        <tr>
            
                <td class="name"><code>key</code></td>
            

            <td class="type">
            
                
<span class="param-type">string</span>


            
            </td>

            
                <td class="attributes">
                

                

                
                </td>
            

            
                <td class="default">
                
                </td>
            

            <td class="description last"><p>The property, as a string, to be set. For example: 'body.velocity.x'</p></td>
        </tr>

	

        <tr>
            
                <td class="name"><code>value</code></td>
            

            <td class="type">
            
                
<span class="param-type">*</span>


            
            </td>

            
                <td class="attributes">
                

                

                
                </td>
            

            
                <td class="default">
                
                </td>
            

            <td class="description last"><p>The value that will be set.</p></td>
        </tr>

	

        <tr>
            
                <td class="name"><code>checkAlive</code></td>
            

            <td class="type">
            
                
<span class="param-type">boolean</span>


            
            </td>

            
                <td class="attributes">
                
                    &lt;optional><br>
                

                

                
                </td>
            

            
                <td class="default">
                
                    false
                
                </td>
            

            <td class="description last"><p>If set then the child will only be updated if alive=true.</p></td>
        </tr>

	

        <tr>
            
                <td class="name"><code>checkVisible</code></td>
            

            <td class="type">
            
                
<span class="param-type">boolean</span>


            
            </td>

            
                <td class="attributes">
                
                    &lt;optional><br>
                

                

                
                </td>
            

            
                <td class="default">
                
                    false
                
                </td>
            

            <td class="description last"><p>If set then the child will only be updated if visible=true.</p></td>
        </tr>

	

        <tr>
            
                <td class="name"><code>operation</code></td>
            

            <td class="type">
            
                
<span class="param-type">number</span>


            
            </td>

            
                <td class="attributes">
                
                    &lt;optional><br>
                

                

                
                </td>
            

            
                <td class="default">
                
                    0
                
                </td>
            

            <td class="description last"><p>Controls how the value is assigned. A value of 0 replaces the value with the new one. A value of 1 adds it, 2 subtracts it, 3 multiplies it and 4 divides it.</p></td>
        </tr>

	
	</tbody>
</table>

    
    
    
<dl class="details">
    

    

    

    
    <dt class="inherited-from">Inherited From:</dt>
    <dd class="inherited-from"><ul class="dummy"><li>
        <a href="Phaser.Group.html#set">Phaser.Group#set</a>
    </li></dd>
    

    

    

    

    

    

    
    <dt class="tag-source">Source:</dt>
    <dd class="tag-source"><ul class="dummy"><li>
        <a href="Group.js.html">core/Group.js</a>, <a href="Group.js.html#sunlight-1-line-649">line 649</a>
    </li></ul></dd>
    

    

    

    
</dl>

    
    

    

    
    
    
    
    
    
    
</dd>

        
            
<dt>
    <h4 class="name" id="setAll"><span class="type-signature"></span>setAll<span class="signature">(key, value, <span class="optional">checkAlive</span>, <span class="optional">checkVisible</span>, <span class="optional">operation</span>)</span><span class="type-signature"></span></h4>
    
    
</dt>
<dd>
    
    
    <div class="description">
        <p>This function allows you to quickly set the same property across all children of this Group to a new value.
The operation parameter controls how the new value is assigned to the property, from simple replacement to addition and multiplication.</p>
    </div>
    

    
    
    
    
    
        <h5>Parameters:</h5>
        

<table class="params table table-striped">
    <thead>
	<tr>
		
		<th>Name</th>
		

		<th>Type</th>

		
		<th>Argument</th>
		

		
		<th>Default</th>
		

		<th class="last">Description</th>
	</tr>
	</thead>

	<tbody>
	

        <tr>
            
                <td class="name"><code>key</code></td>
            

            <td class="type">
            
                
<span class="param-type">string</span>


            
            </td>

            
                <td class="attributes">
                

                

                
                </td>
            

            
                <td class="default">
                
                </td>
            

            <td class="description last"><p>The property, as a string, to be set. For example: 'body.velocity.x'</p></td>
        </tr>

	

        <tr>
            
                <td class="name"><code>value</code></td>
            

            <td class="type">
            
                
<span class="param-type">*</span>


            
            </td>

            
                <td class="attributes">
                

                

                
                </td>
            

            
                <td class="default">
                
                </td>
            

            <td class="description last"><p>The value that will be set.</p></td>
        </tr>

	

        <tr>
            
                <td class="name"><code>checkAlive</code></td>
            

            <td class="type">
            
                
<span class="param-type">boolean</span>


            
            </td>

            
                <td class="attributes">
                
                    &lt;optional><br>
                

                

                
                </td>
            

            
                <td class="default">
                
                    false
                
                </td>
            

            <td class="description last"><p>If set then only children with alive=true will be updated.</p></td>
        </tr>

	

        <tr>
            
                <td class="name"><code>checkVisible</code></td>
            

            <td class="type">
            
                
<span class="param-type">boolean</span>


            
            </td>

            
                <td class="attributes">
                
                    &lt;optional><br>
                

                

                
                </td>
            

            
                <td class="default">
                
                    false
                
                </td>
            

            <td class="description last"><p>If set then only children with visible=true will be updated.</p></td>
        </tr>

	

        <tr>
            
                <td class="name"><code>operation</code></td>
            

            <td class="type">
            
                
<span class="param-type">number</span>


            
            </td>

            
                <td class="attributes">
                
                    &lt;optional><br>
                

                

                
                </td>
            

            
                <td class="default">
                
                    0
                
                </td>
            

            <td class="description last"><p>Controls how the value is assigned. A value of 0 replaces the value with the new one. A value of 1 adds it, 2 subtracts it, 3 multiplies it and 4 divides it.</p></td>
        </tr>

	
	</tbody>
</table>

    
    
    
<dl class="details">
    

    

    

    
    <dt class="inherited-from">Inherited From:</dt>
    <dd class="inherited-from"><ul class="dummy"><li>
        <a href="Phaser.Group.html#setAll">Phaser.Group#setAll</a>
    </li></dd>
    

    

    

    

    

    

    
    <dt class="tag-source">Source:</dt>
    <dd class="tag-source"><ul class="dummy"><li>
        <a href="Group.js.html">core/Group.js</a>, <a href="Group.js.html#sunlight-1-line-675">line 675</a>
    </li></ul></dd>
    

    

    

    
</dl>

    
    

    

    
    
    
    
    
    
    
</dd>

        
            
<dt>
    <h4 class="name" id="setBounds"><span class="type-signature"></span>setBounds<span class="signature">(x, y, width, height)</span><span class="type-signature"></span></h4>
    
    
</dt>
<dd>
    
    
    <div class="description">
        <p>Updates the size of this world. Note that this doesn't modify the world x/y coordinates, just the width and height.</p>
    </div>
    

    
    
    
    
    
        <h5>Parameters:</h5>
        

<table class="params table table-striped">
    <thead>
	<tr>
		
		<th>Name</th>
		

		<th>Type</th>

		

		

		<th class="last">Description</th>
	</tr>
	</thead>

	<tbody>
	

        <tr>
            
                <td class="name"><code>x</code></td>
            

            <td class="type">
            
                
<span class="param-type">number</span>


            
            </td>

            

            

            <td class="description last"><p>Top left most corner of the world.</p></td>
        </tr>

	

        <tr>
            
                <td class="name"><code>y</code></td>
            

            <td class="type">
            
                
<span class="param-type">number</span>


            
            </td>

            

            

            <td class="description last"><p>Top left most corner of the world.</p></td>
        </tr>

	

        <tr>
            
                <td class="name"><code>width</code></td>
            

            <td class="type">
            
                
<span class="param-type">number</span>


            
            </td>

            

            

            <td class="description last"><p>New width of the world. Can never be smaller than the Game.width.</p></td>
        </tr>

	

        <tr>
            
                <td class="name"><code>height</code></td>
            

            <td class="type">
            
                
<span class="param-type">number</span>


            
            </td>

            

            

            <td class="description last"><p>New height of the world. Can never be smaller than the Game.height.</p></td>
        </tr>

	
	</tbody>
</table>

    
    
    
<dl class="details">
    

    

    

    

    

    

    

    

    

    
    <dt class="tag-source">Source:</dt>
    <dd class="tag-source"><ul class="dummy"><li>
        <a href="World.js___.html">core/World.js</a>, <a href="World.js___.html#sunlight-1-line-62">line 62</a>
    </li></ul></dd>
    

    

    

    
</dl>

    
    

    

    
    
    
    
    
    
    
</dd>

        
            
<dt>
    <h4 class="name" id="setProperty"><span class="type-signature"></span>setProperty<span class="signature">(child, key, value, <span class="optional">operation</span>)</span><span class="type-signature"></span></h4>
    
    
</dt>
<dd>
    
    
    <div class="description">
        <p>Sets the given property to the given value on the child. The operation controls the assignment of the value.</p>
    </div>
    

    
    
    
    
    
        <h5>Parameters:</h5>
        

<table class="params table table-striped">
    <thead>
	<tr>
		
		<th>Name</th>
		

		<th>Type</th>

		
		<th>Argument</th>
		

		
		<th>Default</th>
		

		<th class="last">Description</th>
	</tr>
	</thead>

	<tbody>
	

        <tr>
            
                <td class="name"><code>child</code></td>
            

            <td class="type">
            
                
<span class="param-type">*</span>


            
            </td>

            
                <td class="attributes">
                

                

                
                </td>
            

            
                <td class="default">
                
                </td>
            

            <td class="description last"><p>The child to set the property value on.</p></td>
        </tr>

	

        <tr>
            
                <td class="name"><code>key</code></td>
            

            <td class="type">
            
                
<span class="param-type">array</span>


            
            </td>

            
                <td class="attributes">
                

                

                
                </td>
            

            
                <td class="default">
                
                </td>
            

            <td class="description last"><p>An array of strings that make up the property that will be set.</p></td>
        </tr>

	

        <tr>
            
                <td class="name"><code>value</code></td>
            

            <td class="type">
            
                
<span class="param-type">*</span>


            
            </td>

            
                <td class="attributes">
                

                

                
                </td>
            

            
                <td class="default">
                
                </td>
            

            <td class="description last"><p>The value that will be set.</p></td>
        </tr>

	

        <tr>
            
                <td class="name"><code>operation</code></td>
            

            <td class="type">
            
                
<span class="param-type">number</span>


            
            </td>

            
                <td class="attributes">
                
                    &lt;optional><br>
                

                

                
                </td>
            

            
                <td class="default">
                
                    0
                
                </td>
            

            <td class="description last"><p>Controls how the value is assigned. A value of 0 replaces the value with the new one. A value of 1 adds it, 2 subtracts it, 3 multiplies it and 4 divides it.</p></td>
        </tr>

	
	</tbody>
</table>

    
    
    
<dl class="details">
    

    

    

    
    <dt class="inherited-from">Inherited From:</dt>
    <dd class="inherited-from"><ul class="dummy"><li>
        <a href="Phaser.Group.html#setProperty">Phaser.Group#setProperty</a>
    </li></dd>
    

    

    

    

    

    

    
    <dt class="tag-source">Source:</dt>
    <dd class="tag-source"><ul class="dummy"><li>
        <a href="Group.js.html">core/Group.js</a>, <a href="Group.js.html#sunlight-1-line-589">line 589</a>
    </li></ul></dd>
    

    

    

    
</dl>

    
    

    

    
    
    
    
    
    
    
</dd>

        
            
<dt>
    <h4 class="name" id="sort"><span class="type-signature"></span>sort<span class="signature">(<span class="optional">index</span>, <span class="optional">order</span>)</span><span class="type-signature"></span></h4>
    
    
</dt>
<dd>
    
    
    <div class="description">
        <p>Call this function to sort the group according to a particular value and order.
For example to depth sort Sprites for Zelda-style game you might call <code>group.sort('y', Phaser.Group.SORT_ASCENDING)</code> at the bottom of your <code>State.update()</code>.</p>
    </div>
    

    
    
    
    
    
        <h5>Parameters:</h5>
        

<table class="params table table-striped">
    <thead>
	<tr>
		
		<th>Name</th>
		

		<th>Type</th>

		
		<th>Argument</th>
		

		
		<th>Default</th>
		

		<th class="last">Description</th>
	</tr>
	</thead>

	<tbody>
	

        <tr>
            
                <td class="name"><code>index</code></td>
            

            <td class="type">
            
                
<span class="param-type">string</span>


            
            </td>

            
                <td class="attributes">
                
                    &lt;optional><br>
                

                

                
                </td>
            

            
                <td class="default">
                
                    'z'
                
                </td>
            

            <td class="description last"><p>The <code>string</code> name of the property you want to sort on. Defaults to the objects z-depth value.</p></td>
        </tr>

	

        <tr>
            
                <td class="name"><code>order</code></td>
            

            <td class="type">
            
                
<span class="param-type">number</span>


            
            </td>

            
                <td class="attributes">
                
                    &lt;optional><br>
                

                

                
                </td>
            

            
                <td class="default">
                
                    Phaser.Group.SORT_ASCENDING
                
                </td>
            

            <td class="description last"><p>The <code>Group</code> constant that defines the sort order. Possible values are Phaser.Group.SORT_ASCENDING and Phaser.Group.SORT_DESCENDING.</p></td>
        </tr>

	
	</tbody>
</table>

    
    
    
<dl class="details">
    

    

    

    
    <dt class="inherited-from">Inherited From:</dt>
    <dd class="inherited-from"><ul class="dummy"><li>
        <a href="Phaser.Group.html#sort">Phaser.Group#sort</a>
    </li></dd>
    

    

    

    

    

    

    
    <dt class="tag-source">Source:</dt>
    <dd class="tag-source"><ul class="dummy"><li>
        <a href="Group.js.html">core/Group.js</a>, <a href="Group.js.html#sunlight-1-line-1054">line 1054</a>
    </li></ul></dd>
    

    

    

    
</dl>

    
    

    

    
    
    
    
    
    
    
</dd>

        
            
<dt>
    <h4 class="name" id="subAll"><span class="type-signature"></span>subAll<span class="signature">(property, amount, checkAlive, checkVisible)</span><span class="type-signature"></span></h4>
    
    
</dt>
<dd>
    
    
    <div class="description">
        <p>Subtracts the amount from the given property on all children in this Group.
Group.subAll('x', 10) will minus 10 from the child.x value.</p>
    </div>
    

    
    
    
    
    
        <h5>Parameters:</h5>
        

<table class="params table table-striped">
    <thead>
	<tr>
		
		<th>Name</th>
		

		<th>Type</th>

		

		

		<th class="last">Description</th>
	</tr>
	</thead>

	<tbody>
	

        <tr>
            
                <td class="name"><code>property</code></td>
            

            <td class="type">
            
                
<span class="param-type">string</span>


            
            </td>

            

            

            <td class="description last"><p>The property to decrement, for example 'body.velocity.x' or 'angle'.</p></td>
        </tr>

	

        <tr>
            
                <td class="name"><code>amount</code></td>
            

            <td class="type">
            
                
<span class="param-type">number</span>


            
            </td>

            

            

            <td class="description last"><p>The amount to subtract from the property. If child.x = 50 then subAll('x', 40) would make child.x = 10.</p></td>
        </tr>

	

        <tr>
            
                <td class="name"><code>checkAlive</code></td>
            

            <td class="type">
            
                
<span class="param-type">boolean</span>


            
            </td>

            

            

            <td class="description last"><p>If true the property will only be changed if the child is alive.</p></td>
        </tr>

	

        <tr>
            
                <td class="name"><code>checkVisible</code></td>
            

            <td class="type">
            
                
<span class="param-type">boolean</span>


            
            </td>

            

            

            <td class="description last"><p>If true the property will only be changed if the child is visible.</p></td>
        </tr>

	
	</tbody>
</table>

    
    
    
<dl class="details">
    

    

    

    
    <dt class="inherited-from">Inherited From:</dt>
    <dd class="inherited-from"><ul class="dummy"><li>
        <a href="Phaser.Group.html#subAll">Phaser.Group#subAll</a>
    </li></dd>
    

    

    

    

    

    

    
    <dt class="tag-source">Source:</dt>
    <dd class="tag-source"><ul class="dummy"><li>
        <a href="Group.js.html">core/Group.js</a>, <a href="Group.js.html#sunlight-1-line-721">line 721</a>
    </li></ul></dd>
    

    

    

    
</dl>

    
    

    

    
    
    
    
    
    
    
</dd>

        
            
<dt>
    <h4 class="name" id="swap"><span class="type-signature"></span>swap<span class="signature">(child1, child2)</span><span class="type-signature"></span></h4>
    
    
</dt>
<dd>
    
    
    <div class="description">
        <p>Swaps the position of two children in this Group. Both children must be in this Group.
You cannot swap a child with itself, or swap un-parented children, doing so will return false.</p>
    </div>
    

    
    
    
    
    
        <h5>Parameters:</h5>
        

<table class="params table table-striped">
    <thead>
	<tr>
		
		<th>Name</th>
		

		<th>Type</th>

		

		

		<th class="last">Description</th>
	</tr>
	</thead>

	<tbody>
	

        <tr>
            
                <td class="name"><code>child1</code></td>
            

            <td class="type">
            
                
<span class="param-type">*</span>


            
            </td>

            

            

            <td class="description last"><p>The first child to swap.</p></td>
        </tr>

	

        <tr>
            
                <td class="name"><code>child2</code></td>
            

            <td class="type">
            
                
<span class="param-type">*</span>


            
            </td>

            

            

            <td class="description last"><p>The second child to swap.</p></td>
        </tr>

	
	</tbody>
</table>

    
    
    
<dl class="details">
    

    

    

    
    <dt class="inherited-from">Inherited From:</dt>
    <dd class="inherited-from"><ul class="dummy"><li>
        <a href="Phaser.Group.html#swap">Phaser.Group#swap</a>
    </li></dd>
    

    

    

    

    

    

    
    <dt class="tag-source">Source:</dt>
    <dd class="tag-source"><ul class="dummy"><li>
        <a href="Group.js.html">core/Group.js</a>, <a href="Group.js.html#sunlight-1-line-404">line 404</a>
    </li></ul></dd>
    

    

    

    
</dl>

    
    

    

    
    
    
    
    
    
    
</dd>

        
            
<dt>
    <h4 class="name" id="update"><span class="type-signature">&lt;protected> </span>update<span class="signature">()</span><span class="type-signature"></span></h4>
    
    
</dt>
<dd>
    
    
    <div class="description">
        <p>The core update - as called by World.</p>
    </div>
    

    
    
    
    
    
    
    
<dl class="details">
    

    

    

    
    <dt class="inherited-from">Inherited From:</dt>
    <dd class="inherited-from"><ul class="dummy"><li>
        <a href="Phaser.Group.html#update">Phaser.Group#update</a>
    </li></dd>
    

    

    

    

    

    

    
    <dt class="tag-source">Source:</dt>
    <dd class="tag-source"><ul class="dummy"><li>
        <a href="Group.js.html">core/Group.js</a>, <a href="Group.js.html#sunlight-1-line-929">line 929</a>
    </li></ul></dd>
    

    

    

    
</dl>

    
    

    

    
    
    
    
    
    
    
</dd>

        
            
<dt>
    <h4 class="name" id="updateZ"><span class="type-signature">&lt;protected> </span>updateZ<span class="signature">()</span><span class="type-signature"></span></h4>
    
    
</dt>
<dd>
    
    
    <div class="description">
<<<<<<< HEAD
        <p>This is called automatically after the State.update, but before particles or plugins update.
Most objects won't have an update method set unless explicitly given one.</p>
=======
        <p>Internal method that re-applies all of the childrens Z values.</p>
    </div>
    

    
    
    
    
    
    
    
<dl class="details">
    

    

    

    
    <dt class="inherited-from">Inherited From:</dt>
    <dd class="inherited-from"><ul class="dummy"><li>
        <a href="Phaser.Group.html#updateZ">Phaser.Group#updateZ</a>
    </li></dd>
    

    

    

    

    

    

    
    <dt class="tag-source">Source:</dt>
    <dd class="tag-source"><ul class="dummy"><li>
        <a href="Group.js.html">core/Group.js</a>, <a href="Group.js.html#sunlight-1-line-339">line 339</a>
    </li></ul></dd>
    

    

    

    
</dl>

    
    

    

    
    
    
    
    
    
    
</dd>

        
            
<dt>
    <h4 class="name" id="xy"><span class="type-signature"></span>xy<span class="signature">(index, x, y)</span><span class="type-signature"></span></h4>
    
    
</dt>
<dd>
    
    
    <div class="description">
        <p>Positions the child found at the given index within this Group to the given x and y coordinates.</p>
>>>>>>> 901a7f13
    </div>
    

    
    
    
    
    
        <h5>Parameters:</h5>
        

<table class="params table table-striped">
    <thead>
	<tr>
		
		<th>Name</th>
		

		<th>Type</th>

		

		

		<th class="last">Description</th>
	</tr>
	</thead>

	<tbody>
	

        <tr>
            
                <td class="name"><code>index</code></td>
            

            <td class="type">
            
                
<span class="param-type">number</span>


            
            </td>

            

            

            <td class="description last"><p>The index of the child in the Group to set the position of.</p></td>
        </tr>

	

        <tr>
            
                <td class="name"><code>x</code></td>
            

            <td class="type">
            
                
<span class="param-type">number</span>


            
            </td>

            

            

            <td class="description last"><p>The new x position of the child.</p></td>
        </tr>

	

        <tr>
            
                <td class="name"><code>y</code></td>
            

            <td class="type">
            
                
<span class="param-type">number</span>


            
            </td>

            

            

            <td class="description last"><p>The new y position of the child.</p></td>
        </tr>

	
	</tbody>
</table>

    
    
    
<dl class="details">
    

    

    

    
    <dt class="inherited-from">Inherited From:</dt>
    <dd class="inherited-from"><ul class="dummy"><li>
        <a href="Phaser.Group.html#xy">Phaser.Group#xy</a>
    </li></dd>
    

    

    

    

    

    

    
    <dt class="tag-source">Source:</dt>
    <dd class="tag-source"><ul class="dummy"><li>
        <a href="Group.js.html">core/Group.js</a>, <a href="Group.js.html#sunlight-1-line-511">line 511</a>
    </li></ul></dd>
    

    

    

    
</dl>

    
    

    

    
    
    
    
    
    
    
</dd>

        </dl>
    

    

    
</article>

</section>




				</div>

				<div class="clearfix"></div>
				<footer>
					
					
		<span class="copyright">
		Phaser Copyright © 2012-2014 Photon Storm Ltd.
		</span>
					<br />
					
		<span class="jsdoc-message">
		Documentation generated by <a href="https://github.com/jsdoc3/jsdoc">JSDoc 3.3.0-dev</a>
<<<<<<< HEAD
		on Mon Feb 24 2014 01:12:33 GMT-0000 (GMT) using the <a href="https://github.com/terryweiss/docstrap">DocStrap template</a>.
=======
		on Fri Mar 14 2014 06:34:37 GMT-0000 (GMT) using the <a href="https://github.com/terryweiss/docstrap">DocStrap template</a>.
>>>>>>> 901a7f13
		</span>
				</footer>
			</div>

			
			<div class="span3">
				<div id="toc"></div>
			</div>
			
			<br clear="both">
		</div>

	</div>
	<script src="scripts/sunlight.js"></script>
	<script src="scripts/sunlight.javascript.js"></script>
	<script src="scripts/sunlight-plugin.doclinks.js"></script>
	<script src="scripts/sunlight-plugin.linenumbers.js"></script>
	<script src="scripts/sunlight-plugin.menu.js"></script>
	<script src="scripts/jquery.min.js"></script>
	<script src="scripts/jquery.scrollTo.js"></script>
	<script src="scripts/jquery.localScroll.js"></script>
	<script src="scripts/bootstrap-dropdown.js"></script>
	<script src="scripts/toc.js"></script>


	<script>  Sunlight.highlightAll({lineNumbers:true,  showMenu: true, enableDoclinks :true}); </script>

	<script>
		$( function () {
			$( "#toc" ).toc( {
			    anchorName  : function(i, heading, prefix) {
					return $(heading).attr("id") || ( prefix + i );
				},
				selectors   : "h1,h2,h3,h4",
				showAndHide : false,
				scrollTo    : 60
			} );
			$( "#toc>ul" ).addClass( "nav nav-pills nav-stacked" );
			$( "#main span[id^='toc']" ).addClass( "toc-shim" );

		} );
	</script>

	

</body>
</html><|MERGE_RESOLUTION|>--- conflicted
+++ resolved
@@ -490,20 +490,6 @@
 					</ul>
 				</li>
 				
-				<li class="dropdown">
-					<a href="global.html" class="dropdown-toggle" data-toggle="dropdown">Global<b
-						class="caret"></b></a>
-
-					<ul class="dropdown-menu ">
-						
-						<li>
-							<a href="global.html#SAT">SAT</a>
-						</li>
-						
-
-					</ul>
-				</li>
-				
 			</ul>
 		</div>
 	</div>
@@ -7238,11 +7224,7 @@
     
     <dt class="tag-source">Source:</dt>
     <dd class="tag-source"><ul class="dummy"><li>
-<<<<<<< HEAD
-        <a href="Group.js.html">core/Group.js</a>, <a href="Group.js.html#sunlight-1-line-1024">line 1024</a>
-=======
         <a href="Group.js.html">core/Group.js</a>, <a href="Group.js.html#sunlight-1-line-1259">line 1259</a>
->>>>>>> 901a7f13
     </li></ul></dd>
     
 
@@ -7293,11 +7275,7 @@
         
             
 <dt>
-<<<<<<< HEAD
-    <h4 class="name" id="forEachDead"><span class="type-signature"></span>forEachDead<span class="signature">(callback, callbackContext)</span><span class="type-signature"></span></h4>
-=======
     <h4 class="name" id="getFirstAlive"><span class="type-signature"></span>getFirstAlive<span class="signature">()</span><span class="type-signature"> &rarr; {Any}</span></h4>
->>>>>>> 901a7f13
     
     
 </dt>
@@ -7305,14 +7283,8 @@
     
     
     <div class="description">
-<<<<<<< HEAD
-        <p>Allows you to call your own function on each dead member of this Group (where alive=false). You must pass the callback and context in which it will run.
-You can add as many parameters as you like, which will all be passed to the callback along with the child.
-For example: Group.forEachDead(bringToLife, this)</p>
-=======
         <p>Call this function to retrieve the first object with alive === true in the group.
 This is handy for checking if everything has been wiped out, or choosing a squad leader, etc.</p>
->>>>>>> 901a7f13
     </div>
     
 
@@ -7431,11 +7403,7 @@
     
     <dt class="inherited-from">Inherited From:</dt>
     <dd class="inherited-from"><ul class="dummy"><li>
-<<<<<<< HEAD
-        <a href="Phaser.Group.html#forEachDead">Phaser.Group#forEachDead</a>
-=======
         <a href="Phaser.Group.html#getFirstDead">Phaser.Group#getFirstDead</a>
->>>>>>> 901a7f13
     </li></dd>
     
 
@@ -7452,11 +7420,7 @@
     
     <dt class="tag-source">Source:</dt>
     <dd class="tag-source"><ul class="dummy"><li>
-<<<<<<< HEAD
-        <a href="Group.js.html">core/Group.js</a>, <a href="Group.js.html#sunlight-1-line-1042">line 1042</a>
-=======
         <a href="Group.js.html">core/Group.js</a>, <a href="Group.js.html#sunlight-1-line-1231">line 1231</a>
->>>>>>> 901a7f13
     </li></ul></dd>
     
 
@@ -7507,11 +7471,7 @@
         
             
 <dt>
-<<<<<<< HEAD
-    <h4 class="name" id="forEachExists"><span class="type-signature"></span>forEachExists<span class="signature">(callback, callbackContext)</span><span class="type-signature"></span></h4>
-=======
     <h4 class="name" id="getFirstExists"><span class="type-signature"></span>getFirstExists<span class="signature">(state)</span><span class="type-signature"> &rarr; {Any}</span></h4>
->>>>>>> 901a7f13
     
     
 </dt>
@@ -7519,13 +7479,7 @@
     
     
     <div class="description">
-<<<<<<< HEAD
-        <p>Allows you to call your own function on each existing member of this Group (where child.exists=true). You must pass the callback and context in which it will run.
-You can add as many parameters as you like, which will all be passed to the callback along with the child.
-For example: Group.forEachExists(causeDamage, this, 500)</p>
-=======
         <p>Call this function to retrieve the first object with exists == (the given state) in the Group.</p>
->>>>>>> 901a7f13
     </div>
     
 
@@ -7595,11 +7549,7 @@
     
     <dt class="inherited-from">Inherited From:</dt>
     <dd class="inherited-from"><ul class="dummy"><li>
-<<<<<<< HEAD
-        <a href="Phaser.Group.html#forEachExists">Phaser.Group#forEachExists</a>
-=======
         <a href="Phaser.Group.html#getFirstExists">Phaser.Group#getFirstExists</a>
->>>>>>> 901a7f13
     </li></dd>
     
 
@@ -7616,11 +7566,7 @@
     
     <dt class="tag-source">Source:</dt>
     <dd class="tag-source"><ul class="dummy"><li>
-<<<<<<< HEAD
-        <a href="Group.js.html">core/Group.js</a>, <a href="Group.js.html#sunlight-1-line-1006">line 1006</a>
-=======
         <a href="Group.js.html">core/Group.js</a>, <a href="Group.js.html#sunlight-1-line-1200">line 1200</a>
->>>>>>> 901a7f13
     </li></ul></dd>
     
 
@@ -9100,76 +9046,6 @@
         
             
 <dt>
-    <h4 class="name" id="preUpdate"><span class="type-signature"></span>preUpdate<span class="signature">()</span><span class="type-signature"></span></h4>
-    
-    
-</dt>
-<dd>
-    
-    
-    <div class="description">
-        <p>This is called automatically after the plugins preUpdate and before the State.update.
-Most objects have preUpdate methods and it's where initial movement, drawing and calculations are done.</p>
-    </div>
-    
-
-    
-    
-    
-    
-    
-    
-    
-<dl class="details">
-    
-
-    
-
-    
-
-    
-
-    
-
-    
-
-    
-
-    
-
-    
-
-    
-    <dt class="tag-source">Source:</dt>
-    <dd class="tag-source"><ul class="dummy"><li>
-        <a href="World.js.html">core/World.js</a>, <a href="World.js.html#sunlight-1-line-63">line 63</a>
-    </li></ul></dd>
-    
-
-    
-
-    
-
-    
-</dl>
-
-    
-    
-
-    
-
-    
-    
-    
-    
-    
-    
-    
-</dd>
-
-        
-            
-<dt>
     <h4 class="name" id="previous"><span class="type-signature"></span>previous<span class="signature">()</span><span class="type-signature"></span></h4>
     
     
@@ -11636,10 +11512,6 @@
     
     
     <div class="description">
-<<<<<<< HEAD
-        <p>This is called automatically after the State.update, but before particles or plugins update.
-Most objects won't have an update method set unless explicitly given one.</p>
-=======
         <p>Internal method that re-applies all of the childrens Z values.</p>
     </div>
     
@@ -11715,7 +11587,6 @@
     
     <div class="description">
         <p>Positions the child found at the given index within this Group to the given x and y coordinates.</p>
->>>>>>> 901a7f13
     </div>
     
 
@@ -11899,11 +11770,7 @@
 					
 		<span class="jsdoc-message">
 		Documentation generated by <a href="https://github.com/jsdoc3/jsdoc">JSDoc 3.3.0-dev</a>
-<<<<<<< HEAD
-		on Mon Feb 24 2014 01:12:33 GMT-0000 (GMT) using the <a href="https://github.com/terryweiss/docstrap">DocStrap template</a>.
-=======
 		on Fri Mar 14 2014 06:34:37 GMT-0000 (GMT) using the <a href="https://github.com/terryweiss/docstrap">DocStrap template</a>.
->>>>>>> 901a7f13
 		</span>
 				</footer>
 			</div>
